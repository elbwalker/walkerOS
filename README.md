<p align="left">
  <a href="https://elbwalker.com">
    <img title="elbwalker" src='https://www.elbwalker.com/elbwalker.png' width="300px"/>
  </a>
</p>

# walker.js

Walker.js is an open-source event tracker. Easy, standardized & flexible. With walker.js you can capture user events in the browser and send them to any destination - just by setting HTML attributes.
Become independent from locked-in analytics systems and set up reliable tracking the moment you design your front-end.

[**Explore the docs**](https://docs.elbwalker.com) · [Report Bug](https://github.com/elbwalker/walker.js/issues/new) · [Request Feature](https://github.com/elbwalker/walker.js/issues/new) · [Say hello](https://calendly.com/elbwalker-demo/30min)

## 🤓 Usage

You can implement all sorts of front-end user events easily with walker.js. From e-commerce actions like product add to carts or order complete events to product and UX events like navigation, or filter usage, etc.

Just set a few HTML attributes

```html
<!-- General usage -->
<div elb="ENTITY" elb-ENTITY="KEY:VALUE" elbaction="TRIGGER:ACTION" />

<!-- Example usage -->
<div
  elb="product"
  elb-product="name:Everyday Ruck Snack;price:220"
  elbaction="click:add"
/>
```

The result is for example something like this:

```js
dataLayer.push({
  event: 'product add', // combination of entity and action
  data: {
    // all set properties with the elb-product attribute
    name: 'Everyday Ruck Snack',
    price: 220,
  },
  globals: {
    // all set properties with the elbglobals attribute
    // Not shown in example usage snippet (elbglobals="language:en;test:darkmode")
    language: 'en',
    test: 'darkmode',
  },
  user: {
    // a stored random id in the cookie (manually added once)
    device: 'cookieid',
  },
  nested: [], // all nested entities within the product
  id: '1647968113641-01b5e2-5', // timestamp, group & count of the event
  trigger: 'click', // name of the trigger that fired
  entity: 'product', // entity name
  action: 'add', // entity action
  timestamp: 1647968113641, // time when the event fired
  timing: 13.37, // how long it took from the page load to trigger the event
  group: '01b5e2', // random group id for all events on a page
  count: 2, // incremental counter of the events on a page
  version: {
    // Helpful when working with raw data
    walker: 1.2, // used walker.js version
    config: 42, // a custom configuration version number
  },
  walker: true, // flag to filter events
});
```

You are completely free to define naming conventions. All you need to get started are the **entity, action & trigger attributes**. Learn more about the elbwalker [event model](https://www.elbwalker.com/blog/elbwalker-event-concept) and background in our [blog](https://www.elbwalker.com/blog/).

1. You define the entity scope by setting the `elb` attribute with the name of an entity to an element, e.g. `elb="product"`.
2. An action can be added by setting the `elbaction` attribute on the same level or all child elements in combination with a matching trigger, e.g. `elbaction="click:add"` to fire a _product add_ event when a user clicks on the tagged element.
3. (Optional) To define the entities' properties, set the composited attribute `elb-ENTITY` with the name and value, e.g. `elb-product="name:Everyday Ruck Snack;price:220"`.

```html
<body elbglobals="language:en;test:darkmode">
  <div elb="product">
    <h1 elb-product="name:Everyday Ruck Snack">Everyday Ruck Snack</h1>
    <p elb-product="price:220">Price: 220 Euro</p>
    <button elbaction="click:add">Add to cart</button>
  </div>
</body>
```

`elb`, `elbaction` and `elbglobals` are reserved attributes whereas `elb-` attributes may be arbitrary combinations based on the related entity name.
Actions and properties can be set anywhere inside an `elb` attribute.

> _See more 🧑‍🎓 [tagging examples](./examples) and learn how to tag your website._

## 🚀 Getting Started

Add the walker.js to your website and start tagging. Optionally you can specify destinations.

### Installation

Either use the walker.js via [npm](https://www.npmjs.com/package/@elbwalker/walker.js) as a project dependency

```sh
npm i @elbwalker/walker.js --save
```

Or as a script

```html
<script
  class="elbwalker"
  src="https://cdn.jsdelivr.net/npm/@elbwalker/walker.js@1.2/dist/walker.js"
></script>
```

### 🎬 Triggers

By using the walker.js you don't have to deal with event listener or mutation observer initialization anymore. The walker comes with a bunch of integrated triggers that will fire your event at the right moment.

```html
<!-- The trigger will fire the "product action" event -->
<b elb="product" elbaction="TRIGGER:action">...</b>
```

<table>
  <tr>
    <th>Trigger</th>
    <th>Definition</th>
  </tr>
  <tr>
    <td>load</td>
    <td>after loading a page when DOM is ready</td>
  </tr>
  <tr>
    <td>click</td>
    <td>when the element or a child is clicked</td>
  </tr>
  <tr>
    <td>visible</td>
    <td>after the element has been in viewport for at least 50% for one second</td>
  </tr>
  <tr>
    <td>submit</td>
    <td>on a valid form submission</td>
  </tr>
  <tr>
    <td>custom</td>
    <td>calling elbLayer.push()</td>
  </tr>
</table>

_For further inspiration, please refer to the industry examples in our [docs](https://docs.elbwalker.com/sources/web/industry-examples)._

<<<<<<< HEAD
_Learn more about the elbwalker [event model](https://www.elbwalker.com/blog/elbwalker-event-concept) and background in our [blog](https://www.elbwalker.com/blog/)._

## Modes

There are three modes: `default`, `custom`, and `managed`. Modes describe different ways in which the walker.js can be used.

### Default

By using the default mode, elbwalker automatically starts and pushes events without further configuration into the dataLayer so that you can use it in Google Tag Manager (GTM).

```html
<script class="elbwalker" src="walker.js"></script>
```

### Custom

By using the custom mode, you can e.g. customize destinations flexibly through code yourself. You can use the elbLayer to do the configuration manually.

```html
<script class="elbwalker" src="walker.js" data-custom="true"></script>
```

### Managed

When using our managed mode, a project ID will be added to the script. You can generate your custom project ID and configure the walker.js through our web app (UI).

```html
<script class="elbwalker" src="walker.js" data-project="W3BSHOP"></script>
```

## 🚀 Getting Started
=======
### 🎯 Destinations
>>>>>>> 5f780e0a

By default all events get pushed into the `dataLayer`, but you can customize the destinations. Walker.js comes with optional build-in destinations.

Example of adding a GA4 destination:

```js
import GA4 from './destinations/google-ga4'; // Load the destination
GA4.config.measurementId = 'G-XXXXXXX'; // Set all required properties
elbwalker.push('walker destination', GA4); // Add the destination
```

A destination has a `config` object and an optional `init` as well as the `push` function.
As soon as an event triggers the destinations init function gets called once so that all events will get sent to the additional destination now.

_See more examples, learn how to customize, or write your own in the [destinations deep dive](./src/destinations/)_.

## 🛠 Contributing

Any contributions you make are **greatly appreciated**.

If you have a suggestion that would make walker.js better, please fork the repo and create a pull request. You can also simply open an issue with the tag "enhancement".

1. Fork the Project
2. Create your Feature Branch (`git checkout -b feature/AmazingFeature`)
3. Commit your Changes (`git commit -m 'Add some AmazingFeature'`)
4. Push to the Branch (`git push origin feature/AmazingFeature`)
5. Open a Pull Request

### Start developing

We highly recommend to follow the test driven development approach. Write your tests by specifying the expected input and output.

1. Install NPM packages
   ```sh
   npm install
   ```
2. Start developing
   ```sh
   npm run dev
   ```
3. Start developing
   ```sh
   npm run build
   ```
4. Be happy

## 👩‍⚖️ License

Distributed under the MIT License. See LICENSE for more information.

## Contact

Send us an email if you have any questions or feedback at hello@elbwalker.com

Want to send the data directly to your Google BigQuery instance? Check out our hosted version at https://elbwalker.com/

<p align="right">(<a href="#top">back to top</a>)</p><|MERGE_RESOLUTION|>--- conflicted
+++ resolved
@@ -147,41 +147,7 @@
 
 _For further inspiration, please refer to the industry examples in our [docs](https://docs.elbwalker.com/sources/web/industry-examples)._
 
-<<<<<<< HEAD
-_Learn more about the elbwalker [event model](https://www.elbwalker.com/blog/elbwalker-event-concept) and background in our [blog](https://www.elbwalker.com/blog/)._
-
-## Modes
-
-There are three modes: `default`, `custom`, and `managed`. Modes describe different ways in which the walker.js can be used.
-
-### Default
-
-By using the default mode, elbwalker automatically starts and pushes events without further configuration into the dataLayer so that you can use it in Google Tag Manager (GTM).
-
-```html
-<script class="elbwalker" src="walker.js"></script>
-```
-
-### Custom
-
-By using the custom mode, you can e.g. customize destinations flexibly through code yourself. You can use the elbLayer to do the configuration manually.
-
-```html
-<script class="elbwalker" src="walker.js" data-custom="true"></script>
-```
-
-### Managed
-
-When using our managed mode, a project ID will be added to the script. You can generate your custom project ID and configure the walker.js through our web app (UI).
-
-```html
-<script class="elbwalker" src="walker.js" data-project="W3BSHOP"></script>
-```
-
-## 🚀 Getting Started
-=======
 ### 🎯 Destinations
->>>>>>> 5f780e0a
 
 By default all events get pushed into the `dataLayer`, but you can customize the destinations. Walker.js comes with optional build-in destinations.
 
