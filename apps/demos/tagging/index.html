--- conflicted
+++ resolved
@@ -56,7 +56,7 @@
 
       // Utils
       window.utils = await import(
-        'https://cdn.jsdelivr.net/npm/@elbwalker/walker.js@latest/dist/utils.js'
+        'https://cdn.jsdelivr.net/npm/@elbwalker/utils@latest/dist/index.mjs'
       );
 
       // Start
@@ -118,14 +118,7 @@
         loadScript: true,
       });
 
-<<<<<<< HEAD
       // Consent
-      window.utils = await import(
-        'https://cdn.jsdelivr.net/npm/@elbwalker/utils@latest/dist/index.mjs'
-      );
-
-=======
->>>>>>> 098b4ba5
       // Code snippets for consent choice
       // Simulate the CMPs functionality
       window.consentAccept = () => {
