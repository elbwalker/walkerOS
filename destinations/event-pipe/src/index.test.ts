<<<<<<< HEAD
import Elbwalker from '@elbwalker/walker.js';
=======
import Elbwalker, { IElbwalker } from '@elbwalker/walker.js';
>>>>>>> 8edf09bb
import { DestinationEventPipe } from '.';

describe('Destination Elbwalker EventPipe', () => {
  const w = window;
  let elbwalker: IElbwalker.Function,
    destination: DestinationEventPipe.Function,
    config: DestinationEventPipe.Config;

  const mockXHROpen = jest.fn();
  const mockXHRSend = jest.fn();
  const mockXHRHeader = jest.fn();
  const mockXHR = {
    open: mockXHROpen,
    send: mockXHRSend,
    setRequestHeader: mockXHRHeader,
    readyState: 4,
    responseText: JSON.stringify('demo'),
  };
  const oldXMLHttpRequest = w.XMLHttpRequest;
  const oldLocation = w.location;

  const projectId = 'W3BP4G3';
  const version = '3';
  const url = 'https://www.elbwalker.com/path?q=Analytics#hash';
  const referrer = 'https://www.previous.com/a?b=2&c=3#d';
  const event = 'entity action';
  const data = { foo: 'bar' };
  const api = '//moin.p.elbwalkerapis.com/lama';
  const referrerExcluded = 'https://www.previous.com/a?b=xxx&c=3#d';
  const urlExcluded = 'https://www.elbwalker.com/path?q=xxx#hash';
  const dataExcluded = { id: 'path', search: '?q=xxx' };

  beforeEach(() => {
    jest.clearAllMocks();
    jest.resetModules();

    Object.defineProperty(window, 'location', {
      value: new URL(url),
      writable: true,
    });

    Object.defineProperty(window, 'XMLHttpRequest', {
      value: jest.fn(() => mockXHR),
      writable: true,
    });

<<<<<<< HEAD
    destination = require('.').default;
=======
    config = {
      custom: { projectId },
    };
>>>>>>> 8edf09bb

    destination = require('.').default;
    destination.config = config;

<<<<<<< HEAD
    elbwalker = Elbwalker({ custom: true });
=======
    elbwalker = Elbwalker();
>>>>>>> 8edf09bb
    elbwalker.push('walker run');
  });

  afterEach(() => {
    window.location = oldLocation;
    window.XMLHttpRequest = oldXMLHttpRequest;
  });

  test('Init', () => {
    destination.config.custom!.projectId = undefined;
    elbwalker.push('walker destination', destination);
    elbwalker.push(event);

    expect(destination.config.init).toBeFalsy();

    destination.config.custom!.projectId = projectId;
    elbwalker.push(event);

    expect(destination.config.init).toBeTruthy();
  });

  test('Push', () => {
    elbwalker.push('walker destination', destination);
    elbwalker.push(event);

    expect(mockXHROpen).toHaveBeenCalledWith('POST', expect.any(String), true);
    expect(mockXHRHeader).toHaveBeenCalledWith(
      'Content-type',
      'text/plain; charset=utf-8',
    );

    const sentPayload = JSON.parse(mockXHRSend.mock.calls[0][0]);
    expect(sentPayload).toEqual(
      expect.objectContaining({
        projectId,
        timestamp: expect.any(Number),
        source: { type: 'web', id: url, referrer: '', version },
      }),
    );
  });

  test('Exclusion parameter referrer', () => {
    Object.defineProperty(document, 'referrer', {
      value: referrer,
      writable: true,
    });

    destination.config.custom!.exclusionParameters = ['b'];
    elbwalker.push('walker destination', destination);
    elbwalker.push(event);

    const sentPayload = JSON.parse(mockXHRSend.mock.calls[0][0]);
    expect(sentPayload).toEqual(
      expect.objectContaining({
        source: { type: 'web', id: url, referrer: referrerExcluded, version },
      }),
    );
  });

  test('Exclusion parameter Location', () => {
    destination.config.custom!.exclusionParameters = ['q'];
    elbwalker.push('walker destination', destination);
    elbwalker.push(event);

    const sentPayload = JSON.parse(mockXHRSend.mock.calls[0][0]);
    expect(sentPayload).toEqual(
      expect.objectContaining({
        source: { type: 'web', id: urlExcluded, referrer, version },
      }),
    );
  });

  test('Multiple exclusion parameters', () => {
    destination.config.custom!.exclusionParameters = ['b', 'q'];
    elbwalker.push('walker destination', destination);
    elbwalker.push(event);

    const sentPayload = JSON.parse(mockXHRSend.mock.calls[0][0]);
    expect(sentPayload).toEqual(
      expect.objectContaining({
        source: {
          type: 'web',
          id: urlExcluded,
          referrer: referrerExcluded,
          version,
        },
      }),
    );
  });
});<|MERGE_RESOLUTION|>--- conflicted
+++ resolved
@@ -1,8 +1,4 @@
-<<<<<<< HEAD
-import Elbwalker from '@elbwalker/walker.js';
-=======
 import Elbwalker, { IElbwalker } from '@elbwalker/walker.js';
->>>>>>> 8edf09bb
 import { DestinationEventPipe } from '.';
 
 describe('Destination Elbwalker EventPipe', () => {
@@ -49,22 +45,14 @@
       writable: true,
     });
 
-<<<<<<< HEAD
-    destination = require('.').default;
-=======
     config = {
       custom: { projectId },
     };
->>>>>>> 8edf09bb
 
     destination = require('.').default;
     destination.config = config;
 
-<<<<<<< HEAD
-    elbwalker = Elbwalker({ custom: true });
-=======
     elbwalker = Elbwalker();
->>>>>>> 8edf09bb
     elbwalker.push('walker run');
   });
 
