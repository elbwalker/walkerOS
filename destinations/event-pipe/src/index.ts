import { IElbwalker, WebDestination } from '@elbwalker/walker.js';

declare global {
  interface Window {
    // add types
  }
}

export namespace DestinationEventPipe {
  export interface Config extends WebDestination.Config {
    custom?: {
      api?: string;
      projectId?: string;
      exclusionParameters?: ExclusionParameters;
    };
    mapping?: WebDestination.Mapping<EventConfig>;
  }

  export interface Function extends WebDestination.Function {
    config: Config;
  }

  export interface EventConfig extends WebDestination.EventConfig {
    // Custom destination event mapping properties
  }

  export type ExclusionParameters = string[];
}

// Globals
const w = window;
const defaultAPI = 'https://moin.p.elbwalkerapis.com/lama';

const destination: DestinationEventPipe.Function = {
  config: { custom: { projectId: '' } },

  init(config: DestinationEventPipe.Config) {
    if (!config.custom) config.custom = {};

    // Require projectId
    if (!config.custom.projectId) return false;

    return true;
  },

<<<<<<< HEAD
  push(event: IElbwalker.Event) {
    const href = excludeParameters(location.href, exclusionParameters);
    const referrer = excludeParameters(document.referrer, exclusionParameters);
=======
  push(
    event: IElbwalker.Event,
    config?: DestinationEventPipe.Config,
    mapping?: DestinationEventPipe.EventConfig,
  ) {
    config = config || { custom: { projectId: '' } };
    if (!config.custom) config.custom = {};

    const href = excludeParameters(
      location.href,
      config.custom.exclusionParameters,
    );
    const referrer = excludeParameters(
      document.referrer,
      config.custom.exclusionParameters,
    );
>>>>>>> 8edf09bb

    // Custom check for default the page view event with search parameter
    if (event.event === 'page view' && event.data && event.data.search) {
      const origin = location.origin;
      const search = excludeParameters(
        origin + event.data.search,
        config.custom.exclusionParameters,
      );
      event.data.search = search.substring(origin.length + 1);
    }

    const payload = {
      ...event,
      projectId: config.custom.projectId,
      source: {
        type: 'web',
        id: href,
        referrer,
        version: '3',
      },
    };

    const xhr = new XMLHttpRequest();
    xhr.open('POST', config.custom.api || defaultAPI, true);
    xhr.setRequestHeader('Content-type', 'text/plain; charset=utf-8');
    xhr.send(JSON.stringify(payload));
  },
};

function excludeParameters(
  href: string,
  exclusionParameters: DestinationEventPipe.ExclusionParameters = [],
): string {
  if (!exclusionParameters.length) return href;

  try {
    let url = new URL(href);
    const searchParams = url.searchParams;

    exclusionParameters.map((parameter) => {
      if (searchParams.has(parameter)) searchParams.set(parameter, 'xxx');
    });

    url.search = searchParams.toString();

    return url.toString();
  } catch (e) {
    return '';
  }
}

export default destination;<|MERGE_RESOLUTION|>--- conflicted
+++ resolved
@@ -43,11 +43,6 @@
     return true;
   },
 
-<<<<<<< HEAD
-  push(event: IElbwalker.Event) {
-    const href = excludeParameters(location.href, exclusionParameters);
-    const referrer = excludeParameters(document.referrer, exclusionParameters);
-=======
   push(
     event: IElbwalker.Event,
     config?: DestinationEventPipe.Config,
@@ -64,7 +59,6 @@
       document.referrer,
       config.custom.exclusionParameters,
     );
->>>>>>> 8edf09bb
 
     // Custom check for default the page view event with search parameter
     if (event.event === 'page view' && event.data && event.data.search) {
