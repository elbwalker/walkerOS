--- conflicted
+++ resolved
@@ -1,13 +1,5 @@
 {
   "name": "@elbwalker/destination-web-google-ga4",
-<<<<<<< HEAD
-  "version": "1.1.0",
-  "description": "",
-  "main": "dist/index.js",
-  "types": "dist",
-  "scripts": {
-    "build": "tsc",
-=======
   "version": "1.3.1",
   "description": "Google GA4 web destination for walker.js",
   "main": "dist/index.js",
@@ -18,7 +10,6 @@
     "es5:build": "babel dist/es5.js --presets @babel/preset-env --no-babelrc -o dist/es5.js",
     "es5:minify": "uglifyjs --compress --mangle -o dist/es5.js -- dist/es5.js",
     "postbuild": "tsc && copyfiles -u 1 src/types/*.d.ts dist",
->>>>>>> 8edf09bb
     "dev": "jest --watchAll --colors",
     "publish": "npm i && npm run test && npm run build && npm publish --access public",
     "test": "jest --colors --coverage"
@@ -36,11 +27,7 @@
     "dist/**/*.d.ts"
   ],
   "dependencies": {
-<<<<<<< HEAD
-    "@elbwalker/walker.js": "^1.5.0"
-=======
     "@elbwalker/walker.js": "^1.6.4"
->>>>>>> 8edf09bb
   },
   "devDependencies": {
     "@babel/cli": "^7.22.6",
