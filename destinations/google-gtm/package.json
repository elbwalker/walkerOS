--- conflicted
+++ resolved
@@ -1,13 +1,5 @@
 {
   "name": "@elbwalker/destination-web-google-gtm",
-<<<<<<< HEAD
-  "version": "1.1.0",
-  "description": "",
-  "main": "dist/index.js",
-  "types": "dist",
-  "scripts": {
-    "build": "tsc",
-=======
   "version": "1.2.1",
   "description": "Google Tag Manager (GTM) web destination for walker.js",
   "main": "dist/index.js",
@@ -15,7 +7,6 @@
   "scripts": {
     "build": "node ./esbuild.mjs",
     "postbuild": "tsc && copyfiles -u 1 src/types/*.d.ts dist",
->>>>>>> 8edf09bb
     "dev": "jest --watchAll --colors",
     "publish": "npm i && npm run test && npm run build && npm publish --access public",
     "test": "jest --colors --coverage"
@@ -33,11 +24,7 @@
     "dist/**/*.d.ts"
   ],
   "dependencies": {
-<<<<<<< HEAD
-    "@elbwalker/walker.js": "^1.5.0"
-=======
     "@elbwalker/walker.js": "^1.6.2"
->>>>>>> 8edf09bb
   },
   "devDependencies": {
     "@babel/cli": "^7.21.5",
