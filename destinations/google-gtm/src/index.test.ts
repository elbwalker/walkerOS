--- conflicted
+++ resolved
@@ -1,14 +1,3 @@
-<<<<<<< HEAD
-import Elbwalker from '@elbwalker/walker.js';
-import { DestinationGTM } from '.';
-
-describe('destination google-tag-manager', () => {
-  const w = window;
-  let elbwalker;
-  const version = { config: 0, walker: expect.any(Number) };
-
-  let destination: DestinationGTM;
-=======
 import Elbwalker, { IElbwalker } from '@elbwalker/walker.js';
 import { DestinationGoogleGTM } from './types';
 
@@ -17,7 +6,6 @@
   let elbwalker: IElbwalker.Function,
     destination: DestinationGoogleGTM.Function,
     config: DestinationGoogleGTM.Config;
->>>>>>> 8edf09bb
   const mockFn = jest.fn(); //.mockImplementation(console.log);
 
   const containerId = 'GTM-XXXXXXX';
@@ -33,11 +21,7 @@
     w.dataLayer = [];
     w.dataLayer.push = mockFn;
 
-<<<<<<< HEAD
-    elbwalker = Elbwalker({ custom: true });
-=======
     elbwalker = Elbwalker({ pageview: false });
->>>>>>> 8edf09bb
     elbwalker.push('walker run');
   });
 
