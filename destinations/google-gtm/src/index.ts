<<<<<<< HEAD
import { IElbwalker, WebDestination } from '@elbwalker/walker.js';
=======
import { DestinationGoogleGTM } from './types';
>>>>>>> 8edf09bb

const defaultDataLayer = 'dataLayer';
const defaultDomain = 'https://www.googletagmanager.com/gtm.js?id=';

export const destinationGoogleGTM: DestinationGoogleGTM.Function = {
  config: {},

  init(config: DestinationGoogleGTM.Config) {
    const custom = config.custom || {};
    const dataLayer = custom.dataLayer || defaultDataLayer;

    window[dataLayer as any] = window[dataLayer as any] || [];

    (window as any)[dataLayer].push({
      'gtm.start': new Date().getTime(),
      event: 'gtm.js',
    });

    // Load the gtm script and container
    if (config.loadScript && custom.containerId)
      addScript(custom.containerId, custom.domain || defaultDomain, dataLayer);

    return true;
  },

<<<<<<< HEAD
  push(event: IElbwalker.Event): void {
=======
  push(event) {
>>>>>>> 8edf09bb
    window.dataLayer!.push({
      ...event,
      walker: true,
    });
  },
};

function addScript(containerId: string, src: string, dataLayerName: string) {
  const dl = dataLayerName != defaultDataLayer ? '&l=' + dataLayerName : '';
  const script = document.createElement('script');
  script.src = src + containerId + dl;
  document.head.appendChild(script);
}

export default destinationGoogleGTM;<|MERGE_RESOLUTION|>--- conflicted
+++ resolved
@@ -1,8 +1,4 @@
-<<<<<<< HEAD
-import { IElbwalker, WebDestination } from '@elbwalker/walker.js';
-=======
 import { DestinationGoogleGTM } from './types';
->>>>>>> 8edf09bb
 
 const defaultDataLayer = 'dataLayer';
 const defaultDomain = 'https://www.googletagmanager.com/gtm.js?id=';
@@ -28,11 +24,7 @@
     return true;
   },
 
-<<<<<<< HEAD
-  push(event: IElbwalker.Event): void {
-=======
   push(event) {
->>>>>>> 8edf09bb
     window.dataLayer!.push({
       ...event,
       walker: true,
