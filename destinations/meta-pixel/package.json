--- conflicted
+++ resolved
@@ -1,10 +1,6 @@
 {
   "name": "@elbwalker/destination-web-meta-pixel",
-<<<<<<< HEAD
   "version": "1.2.0",
-=======
-  "version": "1.1.2",
->>>>>>> 50342e93
   "description": "Meta pixel web destination for walker.js",
   "main": "dist/index.js",
   "module": "dist/index.mjs",
