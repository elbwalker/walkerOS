--- conflicted
+++ resolved
@@ -1,8 +1,4 @@
-<<<<<<< HEAD
-import { IElbwalker, WebDestination } from '@elbwalker/walker.js';
-=======
 import { DestinationPlausible } from './types';
->>>>>>> 8edf09bb
 
 export const destinationPlausible: DestinationPlausible.Function = {
   config: {},
@@ -22,18 +18,8 @@
     return true;
   },
 
-<<<<<<< HEAD
-  push(event: IElbwalker.Event): void {
-    // page view event
-    if (event.event === 'page view') {
-      w.plausible('pageview');
-    } else {
-      w.plausible(`${event.event}`, { props: event.data });
-    }
-=======
   push(event) {
     window.plausible(`${event.event}`, { props: event.data });
->>>>>>> 8edf09bb
   },
 };
 
