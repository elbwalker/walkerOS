--- conflicted
+++ resolved
@@ -5,11 +5,7 @@
     <script
       async
       class="elbwalker"
-<<<<<<< HEAD
-      src="https://cdn.jsdelivr.net/npm/@elbwalker/walker.js@1.2/dist/walker.js"
-=======
       src="https://cdn.jsdelivr.net/npm/@elbwalker/walker.js@latest/dist/walker.js"
->>>>>>> 5c4d0ad0
     ></script>
     <script src="https://cdn.tailwindcss.com"></script>
   </head>
@@ -74,11 +70,7 @@
 
             <div class="flex items-center">
               <p
-<<<<<<< HEAD
-                elb-product="price:220;currency:EUR"
-=======
-                data-elb-product="price:220;currency:USD"
->>>>>>> 5c4d0ad0
+                data-elb-product="price:220;currency:EUR"
                 class="text-lg text-gray-900 sm:text-xl"
               >
                 &euro;220
@@ -218,13 +210,8 @@
           <section aria-labelledby="options-heading">
             <div class="mt-6">
               <button
-<<<<<<< HEAD
-                elbaction="click:add"
+                data-elbaction="click:add"
                 class="w-full bg-elbwalker border border-transparent rounded-md py-3 px-8 flex items-center justify-center text-base font-medium text-white focus:outline-none focus:ring-2 focus:ring-offset-2 focus:ring-offset-gray-50 focus:ring-elbwalker-500"
-=======
-                data-elbaction="click:add"
-                class="w-full bg-elbwalker border border-transparent rounded-md py-3 px-8 flex items-center justify-center text-base font-medium text-white focus:outline-none focus:ring-2 focus:ring-offset-2 focus:ring-offset-gray-50 focus:ring-indigo-500"
->>>>>>> 5c4d0ad0
               >
                 Add to bag
               </button>
