{
  "name": "@elbwalker/walker.js",
<<<<<<< HEAD
  "description": "Lightweight & vendor-agnostic tracking implementation layer by simply adding attributes to your markup.",
  "version": "1.5.1",
=======
  "description": "Lightweight & vendor-agnostic tracking implementation layer for data-collection by simply adding attributes to your markup.",
  "version": "1.6.4",
>>>>>>> 8edf09bb
  "repository": {
    "type": "git",
    "url": "https://github.com/elbwalker/walker.js"
  },
  "main": "dist/index.js",
  "types": "dist/src",
  "files": [
    "dist/**/*.js",
    "dist/**/*.mjs",
    "dist/**/*.d.ts"
  ],
  "scripts": {
    "copy:dts": "copyfiles -u 1 \"src/**/*.d.ts\" dist/src",
    "test": "jest --colors --coverage",
    "dev": "jest --watchAll --colors",
    "build": "webpack && npm run copy:dts && npm run es5",
    "es5": "npm run es5:build && npm run es5:minify",
    "es5:build": "npm run es5:build-walker && npm run es5:build-utils",
    "es5:build-walker": "babel dist/walker.es5.js --presets @babel/preset-env --no-babelrc -o dist/walker.es5.js",
    "es5:build-utils": "babel dist/utils.es5.js --presets @babel/preset-env --no-babelrc -o dist/utils.es5.js",
    "es5:minify": "npm run es5:minify-walker && npm run es5:minify-utils",
    "es5:minify-walker": "uglifyjs --compress --mangle -o dist/walker.es5.js -- dist/walker.es5.js",
    "es5:minify-utils": "uglifyjs --compress --mangle -o dist/utils.es5.js -- dist/utils.es5.js",
    "publish": "npm run test && npm run build && npm publish --access public"
  },
  "author": "elbwalker GmbH <hello@elbwalker.com>",
  "license": "MIT",
  "devDependencies": {
    "@babel/cli": "^7.21.0",
    "@babel/core": "^7.21.4",
    "@babel/plugin-transform-runtime": "^7.21.4",
    "@babel/preset-env": "^7.21.4",
    "@babel/preset-typescript": "^7.21.4",
    "@types/jest": "^29.5.0",
    "@types/lodash": "^4.14.192",
    "@types/node": "^18.15.11",
    "@typescript-eslint/eslint-plugin": "^5.58.0",
    "@typescript-eslint/parser": "^5.58.0",
    "copyfiles": "^2.4.1",
    "eslint": "^8.38.0",
    "eslint-config-prettier": "^8.8.0",
    "eslint-plugin-compat": "^4.1.4",
    "eslint-plugin-jest": "^27.2.1",
    "eslint-plugin-prettier": "^4.2.1",
    "jest": "^29.5.0",
    "jest-environment-jsdom": "^29.5.0",
    "lodash": "^4.17.21",
    "prettier": "^2.8.7",
    "ts-jest": "^29.1.0",
    "ts-loader": "^9.4.2",
    "typescript": "^5.0.4",
    "uglify-js": "^3.17.4",
    "webpack": "^5.78.0",
    "webpack-cli": "^5.0.1"
  },
  "browserslist": [
    "> 0.2%",
    "not dead",
    "not ie < 11",
    "not op_mini all"
  ],
  "bugs": {
    "url": "https://github.com/elbwalker/walker.js/issues"
  },
  "homepage": "https://github.com/elbwalker/walker.js#readme",
  "directories": {
    "example": "examples"
  },
  "keywords": [
    "walker",
    "walkerjs",
    "analytics",
    "tracking",
    "measurement",
    "events",
    "privacy",
    "web-analytics",
    "data-collection",
    "product-analytics",
    "ecommerce-tracking"
  ],
  "funding": [
    {
      "type": "GitHub Sponsors",
      "url": "https://github.com/sponsors/elbwalker"
    }
  ]
}<|MERGE_RESOLUTION|>--- conflicted
+++ resolved
@@ -1,12 +1,7 @@
 {
   "name": "@elbwalker/walker.js",
-<<<<<<< HEAD
-  "description": "Lightweight & vendor-agnostic tracking implementation layer by simply adding attributes to your markup.",
-  "version": "1.5.1",
-=======
   "description": "Lightweight & vendor-agnostic tracking implementation layer for data-collection by simply adding attributes to your markup.",
   "version": "1.6.4",
->>>>>>> 8edf09bb
   "repository": {
     "type": "git",
     "url": "https://github.com/elbwalker/walker.js"
