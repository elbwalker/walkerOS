--- conflicted
+++ resolved
@@ -1,6 +1,5 @@
 # @elbwalker/destination-node-bigquery
 
-<<<<<<< HEAD
 ## 2.0.0
 
 ### Major Changes
@@ -58,13 +57,12 @@
   FROM
     `walkerOS.OLD_table`
   ```
-=======
+
 ## 1.1.2
 
 ### Patch Changes
 
 - @elbwalker/client-node@3.0.2
->>>>>>> 9d271c78
 
 ## 1.1.1
 
