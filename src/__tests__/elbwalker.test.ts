import Elbwalker from '../elbwalker';
import { IElbwalker, Walker } from '../';
import fs from 'fs';

describe('Elbwalker', () => {
  const w = window;
  const mockFn = jest.fn(); //.mockImplementation(console.log);
<<<<<<< HEAD
  const version = { config: 0, walker: 1.5 };
=======
  const version = { config: 0, walker: 1.6 };
>>>>>>> 8edf09bb

  let elbwalker: IElbwalker.Function;

  beforeEach(() => {
    // reset DOM with event listeners etc.
    document.body = document.body.cloneNode() as HTMLElement;
    jest.clearAllMocks();
    jest.resetModules();
    w.dataLayer = [];
    w.dataLayer!.push = mockFn;
    w.elbLayer = undefined as unknown as IElbwalker.ElbLayer;

    elbwalker = Elbwalker({
      default: true,
      consent: { test: true },
      pageview: false,
    });
  });

  test('go', () => {
    w.elbLayer = undefined as unknown as IElbwalker.ElbLayer;
    expect(window.elbLayer).toBeUndefined();
    const instance = Elbwalker();
    expect(instance.config.elbLayer).toBeDefined();
  });

  test('empty push', () => {
    (elbwalker as any).push();
    elbwalker.push('');
    elbwalker.push('entity');
    expect(mockFn).toHaveBeenCalledTimes(0);
  });

  test('regular push', () => {
    elbwalker.push('walker run');

    elbwalker.push('entity action');
    elbwalker.push('entity action', { foo: 'bar' });

    expect(mockFn).toHaveBeenNthCalledWith(1, {
      event: 'entity action',
      data: expect.any(Object),
      context: {},
      globals: {},
      user: {},
      nested: [],
      consent: { test: true },
      id: expect.any(String),
      trigger: '',
      entity: 'entity',
      action: 'action',
      timestamp: expect.any(Number),
      timing: expect.any(Number),
      group: expect.any(String),
      count: 1,
      version,
      source: {
        type: IElbwalker.SourceType.Web,
        id: 'http://localhost/',
        previous_id: '',
      },
      walker: true,
    });

    expect(mockFn).toHaveBeenNthCalledWith(2, {
      event: 'entity action',
      data: { foo: 'bar' },
      context: {},
      globals: {},
      user: {},
      nested: [],
      consent: { test: true },
      id: expect.any(String),
      trigger: '',
      entity: 'entity',
      action: 'action',
      timestamp: expect.any(Number),
      timing: expect.any(Number),
      group: expect.any(String),
      count: 2,
      version,
      source: {
        type: IElbwalker.SourceType.Web,
        id: 'http://localhost/',
        previous_id: '',
      },
      walker: true,
    });
  });

  test('globals properties', () => {
    const html: string = fs
      .readFileSync(__dirname + '/html/globals.html')
      .toString();
    document.body.innerHTML = html;

<<<<<<< HEAD
    jest.clearAllMocks(); // skip auto page view event
    elbwalker.push('walker run');

    expect(mockFn).toHaveBeenNthCalledWith(1, {
      event: 'page view',
      data: expect.any(Object),
      globals: { outof: 'scope' },
      user: {},
      nested: [],
      id: expect.any(String),
      trigger: Walker.Trigger.Load,
      entity: 'page',
      action: 'view',
      timestamp: expect.any(Number),
      timing: expect.any(Number),
      group: expect.any(String),
      count: 1,
      version,
      walker: true,
    });

    expect(mockFn).toHaveBeenNthCalledWith(2, {
      event: 'entity action',
      data: { foo: 'bar' },
      globals: { outof: 'scope' },
      user: {},
      nested: [],
      id: expect.any(String),
      trigger: Walker.Trigger.Load,
      entity: 'entity',
      action: 'action',
      timestamp: expect.any(Number),
      timing: expect.any(Number),
      group: expect.any(String),
      count: 2,
      version,
      walker: true,
    });
=======
    jest.clearAllMocks(); // skip previous init
    w.elbLayer = [];
    elbwalker = Elbwalker({
      default: true,
      pageview: false,
      globals: { outof: 'override', static: 'value' },
    });

    expect(mockFn).toHaveBeenNthCalledWith(
      1,
      expect.objectContaining({
        event: 'entity action',
        data: { foo: 'bar' },
        globals: { outof: 'scope', static: 'value' },
      }),
    );

    jest.clearAllMocks(); // skip previous init
    elbwalker.push('walker run');
    expect(mockFn).toHaveBeenNthCalledWith(
      1,
      expect.objectContaining({
        event: 'entity action',
        data: { foo: 'bar' },
        globals: { outof: 'scope', static: 'value' },
      }),
    );
>>>>>>> 8edf09bb
  });

  test('group ids', () => {
    elbwalker.push('entity action');
    elbwalker.push('entity action');
    const groupId = mockFn.mock.calls[0][0].group;
    expect(mockFn.mock.calls[1][0].group).toEqual(groupId);

    // Start a new initialization with a new group ip
    elbwalker.push('walker run');
    elbwalker.push('entity action');
    expect(mockFn.mock.calls[2][0].group).not.toEqual(groupId); // page view
  });

  test('source', () => {
    const location = document.location;
    const referrer = document.referrer;

    const newPageId = 'https://www.elbwalker.com/source_id';
    const newPageReferrer = 'https://docs.elbwalker.com';
    Object.defineProperty(window, 'location', {
      value: new URL(newPageId),
      writable: true,
    });
    Object.defineProperty(document, 'referrer', {
      value: newPageReferrer,
      writable: true,
    });

    elbwalker.push('entity source');
    expect(mockFn).toHaveBeenLastCalledWith(
      expect.objectContaining({
        event: 'entity source',
        source: {
          type: IElbwalker.SourceType.Web,
          id: newPageId,
          previous_id: newPageReferrer,
        },
      }),
    );

    window.location = location;
    Object.defineProperty(document, 'referrer', {
      value: referrer,
      writable: true,
    });
  });

  test('walker commands', () => {
    mockFn.mockClear();
    elbwalker.push('walker action');

    // don't push walker commands to destinations
    expect(mockFn).not.toHaveBeenCalled();
  });

  test('walker user', () => {
    elbwalker.push('walker run');

    // Missing argument
    elbwalker.push('walker user');
    elbwalker.push('entity action');
    expect(mockFn).toHaveBeenCalledWith(
      expect.objectContaining({
        event: 'entity action',
        user: {},
      }),
    );

    elbwalker.push('walker user', { id: 'userid' });
    elbwalker.push('entity action');
    expect(mockFn).toHaveBeenCalledWith(
      expect.objectContaining({
        event: 'entity action',
        user: { id: 'userid' },
      }),
    );

    elbwalker.push('walker user', { device: 'userid' });
    elbwalker.push('entity action');
    expect(mockFn).toHaveBeenCalledWith(
      expect.objectContaining({
        event: 'entity action',
        user: { id: 'userid', device: 'userid' },
      }),
    );

    elbwalker.push('walker user', { session: 'sessionid' });
    elbwalker.push('entity action');
    expect(mockFn).toHaveBeenCalledWith(
      expect.objectContaining({
        event: 'entity action',
        user: { id: 'userid', device: 'userid', session: 'sessionid' },
      }),
    );
  });

  test('walker consent', () => {
    jest.clearAllMocks();
    elbwalker = Elbwalker({
      consent: { functional: true },
      default: true,
      pageview: false,
    });

    elbwalker.push('walker run');

    expect(elbwalker.config.consent.functional).toBeTruthy();
    expect(elbwalker.config.consent.marketing).not.toBeTruthy();
    elbwalker.push('consent check');
    expect(mockFn).toHaveBeenLastCalledWith(
      expect.objectContaining({
        event: 'consent check',
        consent: { functional: true },
      }),
    );

    // Missing argument
    elbwalker.push('walker consent');
    expect(elbwalker.config.consent.functional).toBeTruthy();
    expect(elbwalker.config.consent.marketing).not.toBeTruthy();

    // Grant permissions
    elbwalker.push('walker consent', { marketing: true });
    expect(elbwalker.config.consent.marketing).toBeTruthy();
    elbwalker.push('consent check');
    expect(mockFn).toHaveBeenLastCalledWith(
      expect.objectContaining({
        event: 'consent check',
        consent: { functional: true, marketing: true },
      }),
    );

    // Revoke permissions
    elbwalker.push('walker consent', { marketing: false });
    expect(elbwalker.config.consent.marketing).not.toBeTruthy();
    elbwalker.push('consent check');
    expect(mockFn).toHaveBeenLastCalledWith(
      expect.objectContaining({
        event: 'consent check',
        consent: { functional: true, marketing: false },
      }),
    );
  });

  test('timing', () => {
    jest.clearAllMocks();
    jest.useFakeTimers();
    jest.advanceTimersByTime(2500); // 2.5 sec load time
    elbwalker = Elbwalker({ elbLayer: [], default: true });

    expect(mockFn.mock.calls[0][0].timing).toEqual(2.5);

    jest.advanceTimersByTime(1000); // 1 sec to new run
    elbwalker.push('walker run');
    expect(mockFn.mock.calls[1][0].timing).toEqual(0); // Start from 0 not 3.5

    jest.advanceTimersByTime(5000); // wait 5 sec
    elbwalker.push('e a');
    expect(mockFn.mock.calls[2][0].timing).toEqual(5);
  });

  test('Element parameter', () => {
    document.body.innerHTML = `
      <div data-elbcontext="c:o">
        <div id="e" data-elb="e" data-elbaction="load">
          <p data-elb-e="k:v"></p>
        </div>
      </div>
    `;
    const elem = document.getElementById('e') as HTMLElement;

    elbwalker.push('e custom', elem, 'custom');

    expect(mockFn).toHaveBeenCalledWith(
      expect.objectContaining({
        event: 'e custom',
        trigger: 'custom',
        data: { k: 'v' },
        context: { c: ['o', 0] },
      }),
    );

    elbwalker.push('e context', { a: 1 }, 'custom', elem);

    expect(mockFn).toHaveBeenCalledWith(
      expect.objectContaining({
        event: 'e context',
        trigger: 'custom',
        data: { a: 1 },
        context: { c: ['o', 0] },
      }),
    );
  });

  test('walker consent', () => {
    jest.clearAllMocks();
    elbwalker = Elbwalker({
      consent: { functional: true },
      custom: true,
      pageview: false,
    });

    elbwalker.push('walker run');

    expect(elbwalker.config.consent.functional).toBeTruthy();
    expect(elbwalker.config.consent.marketing).not.toBeTruthy();

    // Grant permissions
    elbwalker.push('walker consent', { marketing: true });
    expect(elbwalker.config.consent.marketing).toBeTruthy();

    // Revoke permissions
    elbwalker.push('walker consent', { marketing: false });
    expect(elbwalker.config.consent.marketing).not.toBeTruthy();
  });
});<|MERGE_RESOLUTION|>--- conflicted
+++ resolved
@@ -5,11 +5,7 @@
 describe('Elbwalker', () => {
   const w = window;
   const mockFn = jest.fn(); //.mockImplementation(console.log);
-<<<<<<< HEAD
-  const version = { config: 0, walker: 1.5 };
-=======
   const version = { config: 0, walker: 1.6 };
->>>>>>> 8edf09bb
 
   let elbwalker: IElbwalker.Function;
 
@@ -106,46 +102,6 @@
       .toString();
     document.body.innerHTML = html;
 
-<<<<<<< HEAD
-    jest.clearAllMocks(); // skip auto page view event
-    elbwalker.push('walker run');
-
-    expect(mockFn).toHaveBeenNthCalledWith(1, {
-      event: 'page view',
-      data: expect.any(Object),
-      globals: { outof: 'scope' },
-      user: {},
-      nested: [],
-      id: expect.any(String),
-      trigger: Walker.Trigger.Load,
-      entity: 'page',
-      action: 'view',
-      timestamp: expect.any(Number),
-      timing: expect.any(Number),
-      group: expect.any(String),
-      count: 1,
-      version,
-      walker: true,
-    });
-
-    expect(mockFn).toHaveBeenNthCalledWith(2, {
-      event: 'entity action',
-      data: { foo: 'bar' },
-      globals: { outof: 'scope' },
-      user: {},
-      nested: [],
-      id: expect.any(String),
-      trigger: Walker.Trigger.Load,
-      entity: 'entity',
-      action: 'action',
-      timestamp: expect.any(Number),
-      timing: expect.any(Number),
-      group: expect.any(String),
-      count: 2,
-      version,
-      walker: true,
-    });
-=======
     jest.clearAllMocks(); // skip previous init
     w.elbLayer = [];
     elbwalker = Elbwalker({
@@ -173,7 +129,6 @@
         globals: { outof: 'scope', static: 'value' },
       }),
     );
->>>>>>> 8edf09bb
   });
 
   test('group ids', () => {
