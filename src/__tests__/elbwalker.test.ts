import Elbwalker from '../elbwalker';
<<<<<<< HEAD
import { Data, IElbwalker } from '../';
=======
import { Hooks, IElbwalker, WebDestination, elb } from '../';
>>>>>>> 6ed84234
import fs from 'fs';

describe('Elbwalker', () => {
  const w = window;
  const mockFn = jest.fn(); //.mockImplementation(console.log);
  const version = { config: 0, walker: 1.6 };

  let elbwalker: IElbwalker.Function;

  beforeEach(() => {
    // reset DOM with event listeners etc.
    document.body = document.body.cloneNode() as HTMLElement;
    jest.clearAllMocks();
    jest.resetModules();
    w.dataLayer = [];
    w.dataLayer!.push = mockFn;
    w.elbLayer = undefined as unknown as IElbwalker.ElbLayer;

    elbwalker = Elbwalker({
      default: true,
      consent: { test: true },
      pageview: false,
    });
  });

  test('go', () => {
    w.elbLayer = undefined as unknown as IElbwalker.ElbLayer;
    expect(window.elbLayer).toBeUndefined();
    const instance = Elbwalker();
    expect(instance.config.elbLayer).toBeDefined();
  });

  test('empty push', () => {
    (elbwalker as any).push();
    elbwalker.push('');
    elbwalker.push('entity');
    expect(mockFn).toHaveBeenCalledTimes(0);
  });

  test('regular push', () => {
    elbwalker.push('walker run');

    elbwalker.push('entity action');
    elbwalker.push('entity action', { foo: 'bar' });

    expect(mockFn).toHaveBeenNthCalledWith(1, {
      event: 'entity action',
      data: expect.any(Object),
      context: {},
      globals: {},
      user: {},
      nested: [],
      consent: { test: true },
      id: expect.any(String),
      trigger: '',
      entity: 'entity',
      action: 'action',
      timestamp: expect.any(Number),
      timing: expect.any(Number),
      group: expect.any(String),
      count: 1,
      version,
      source: {
        type: IElbwalker.SourceType.Web,
        id: 'http://localhost/',
        previous_id: '',
      },
      walker: true,
    });

    expect(mockFn).toHaveBeenNthCalledWith(2, {
      event: 'entity action',
      data: { foo: 'bar' },
      context: {},
      globals: {},
      user: {},
      nested: [],
      consent: { test: true },
      id: expect.any(String),
      trigger: '',
      entity: 'entity',
      action: 'action',
      timestamp: expect.any(Number),
      timing: expect.any(Number),
      group: expect.any(String),
      count: 2,
      version,
      source: {
        type: IElbwalker.SourceType.Web,
        id: 'http://localhost/',
        previous_id: '',
      },
      walker: true,
    });
  });

  test('globals properties', () => {
    const html: string = fs
      .readFileSync(__dirname + '/html/globals.html')
      .toString();
    document.body.innerHTML = html;

    jest.clearAllMocks(); // skip previous init
    w.elbLayer = [];
    elbwalker = Elbwalker({
      default: true,
      pageview: false,
      globals: { outof: 'override', static: 'value' },
    });

    expect(mockFn).toHaveBeenNthCalledWith(
      1,
      expect.objectContaining({
        event: 'entity action',
        data: { foo: 'bar' },
        globals: { outof: 'scope', static: 'value' },
      }),
    );

    jest.clearAllMocks(); // skip previous init
    elbwalker.push('walker run');
    expect(mockFn).toHaveBeenNthCalledWith(
      1,
      expect.objectContaining({
        event: 'entity action',
        data: { foo: 'bar' },
        globals: { outof: 'scope', static: 'value' },
      }),
    );
  });

  test('group ids', () => {
    elbwalker.push('entity action');
    elbwalker.push('entity action');
    const groupId = mockFn.mock.calls[0][0].group;
    expect(mockFn.mock.calls[1][0].group).toEqual(groupId);

    // Start a new initialization with a new group ip
    elbwalker.push('walker run');
    elbwalker.push('entity action');
    expect(mockFn.mock.calls[2][0].group).not.toEqual(groupId); // page view
  });

  test('hooks', () => {
    // Destination mocks
    const mockInit = jest.fn().mockImplementation((...a) => {
      return true;
    });
    const mockPush = jest.fn();
    const destination: WebDestination.Function = {
      config: {},
      init: mockInit,
      push: mockPush,
    };

    // Hook mocks
    const prePush = jest.fn().mockImplementation(function (params, ...args) {
      mockFn(...args); // Custom code
      params.fn(...args); // Regular call
      return 'foo'; // Updated response
    });
    const postPush: Hooks.PostPush = jest.fn();
    const preDestinationInit: Hooks.PreDestinationInit = jest
      .fn()
      .mockImplementation(function (params, ...args) {
        return params.fn(...args);
      });
    const postDestinationInit: Hooks.PostDestinationInit = jest
      .fn()
      .mockImplementation(function (params) {
        return params.result; // Return result from previous call
      });
    const preDestinationPush: Hooks.PreDestinationPush = jest.fn();
    const postDestinationPush: Hooks.PostDestinationPush = jest
      .fn()
      .mockImplementation(function (params, ...args) {
        return params.fn(...args);
      });

    elbwalker = Elbwalker({
      pageview: false,
      hooks: {
        prePush,
      },
    });

    elb('walker destination', destination);
    elb('walker run');

    (prePush as jest.Mock).mockClear();

    elb('walker hook', 'postPush', postPush);
    elb('walker hook', 'preDestinationInit', preDestinationInit);
    elb('walker hook', 'postDestinationInit', postDestinationInit);
    elb('walker hook', 'preDestinationPush', preDestinationPush);
    elb('walker hook', 'postDestinationPush', postDestinationPush);

    expect(prePush).toHaveBeenCalledTimes(5); // 5 hook pushes
    expect(prePush).toHaveBeenNthCalledWith(
      1,
      { fn: expect.any(Function) },
      'walker hook',
      'postPush',
      expect.any(Function),
      undefined,
      undefined,
    );

    expect(elbwalker.config.hooks).toEqual(
      expect.objectContaining({
        prePush: expect.any(Function),
        postPush: expect.any(Function),
        preDestinationInit: expect.any(Function),
        postDestinationInit: expect.any(Function),
        preDestinationPush: expect.any(Function),
        postDestinationPush: expect.any(Function),
      }),
    );

    (prePush as jest.Mock).mockClear();
    (postPush as jest.Mock).mockClear();
    (preDestinationPush as jest.Mock).mockClear();

    elbwalker.push('e a', { a: 1 }, 't', { c: ['v', 0] }, []);

    // Destination calls
    expect(mockInit).toHaveBeenCalledTimes(1);
    expect(mockPush).toHaveBeenCalledTimes(1);

    expect(prePush).toHaveBeenNthCalledWith(
      1,
      { fn: expect.any(Function), result: undefined },
      'e a',
      { a: 1 },
      't',
      { c: ['v', 0] },
      [],
    );

    expect(preDestinationPush).toHaveBeenNthCalledWith(
      1,
      {
        fn: expect.any(Function),
        result: undefined,
      },
      expect.objectContaining({ event: 'e a' }), // event
      { init: true }, // destination config
      undefined, // custom event mapping
      expect.objectContaining({ allowed: true }), // elbwalker instance
    );

    expect(postPush).toHaveBeenCalledTimes(1);
    expect(postPush).toHaveBeenNthCalledWith(
      1,
      { fn: expect.any(Function), result: 'foo' }, // with result
      'e a',
      { a: 1 },
      't',
      { c: ['v', 0] },
      [],
    );
  });

  test('source', () => {
    const location = document.location;
    const referrer = document.referrer;

    const newPageId = 'https://www.elbwalker.com/source_id';
    const newPageReferrer = 'https://docs.elbwalker.com';
    Object.defineProperty(window, 'location', {
      value: new URL(newPageId),
      writable: true,
    });
    Object.defineProperty(document, 'referrer', {
      value: newPageReferrer,
      writable: true,
    });

    elbwalker.push('entity source');
    expect(mockFn).toHaveBeenLastCalledWith(
      expect.objectContaining({
        event: 'entity source',
        source: {
          type: IElbwalker.SourceType.Web,
          id: newPageId,
          previous_id: newPageReferrer,
        },
      }),
    );

    window.location = location;
    Object.defineProperty(document, 'referrer', {
      value: referrer,
      writable: true,
    });
  });

  test('walker commands', () => {
    mockFn.mockClear();
    elbwalker.push('walker action');

    // don't push walker commands to destinations
    expect(mockFn).not.toHaveBeenCalled();
  });

  test('walker user', () => {
    elbwalker.push('walker run');

    // Missing argument
    elbwalker.push('walker user');
    elbwalker.push('entity action');
    expect(mockFn).toHaveBeenCalledWith(
      expect.objectContaining({
        event: 'entity action',
        user: {},
      }),
    );

    elbwalker.push('walker user', { id: 'userid' });
    elbwalker.push('entity action');
    expect(mockFn).toHaveBeenCalledWith(
      expect.objectContaining({
        event: 'entity action',
        user: { id: 'userid' },
      }),
    );

    elbwalker.push('walker user', { device: 'userid' });
    elbwalker.push('entity action');
    expect(mockFn).toHaveBeenCalledWith(
      expect.objectContaining({
        event: 'entity action',
        user: { id: 'userid', device: 'userid' },
      }),
    );

    elbwalker.push('walker user', { session: 'sessionid' });
    elbwalker.push('entity action');
    expect(mockFn).toHaveBeenCalledWith(
      expect.objectContaining({
        event: 'entity action',
        user: { id: 'userid', device: 'userid', session: 'sessionid' },
      }),
    );
  });

  test('walker consent', () => {
    jest.clearAllMocks();
    elbwalker = Elbwalker({
      consent: { functional: true },
      default: true,
      pageview: false,
    });

    elbwalker.push('walker run');

    expect(elbwalker.config.consent.functional).toBeTruthy();
    expect(elbwalker.config.consent.marketing).not.toBeTruthy();
    elbwalker.push('consent check');
    expect(mockFn).toHaveBeenLastCalledWith(
      expect.objectContaining({
        event: 'consent check',
        consent: { functional: true },
      }),
    );

    // Missing argument
    elbwalker.push('walker consent');
    expect(elbwalker.config.consent.functional).toBeTruthy();
    expect(elbwalker.config.consent.marketing).not.toBeTruthy();

    // Grant permissions
    elbwalker.push('walker consent', { marketing: true });
    expect(elbwalker.config.consent.marketing).toBeTruthy();
    elbwalker.push('consent check');
    expect(mockFn).toHaveBeenLastCalledWith(
      expect.objectContaining({
        event: 'consent check',
        consent: { functional: true, marketing: true },
      }),
    );

    // Revoke permissions
    elbwalker.push('walker consent', { marketing: false });
    expect(elbwalker.config.consent.marketing).not.toBeTruthy();
    elbwalker.push('consent check');
    expect(mockFn).toHaveBeenLastCalledWith(
      expect.objectContaining({
        event: 'consent check',
        consent: { functional: true, marketing: false },
      }),
    );
  });

  test('timing', () => {
    jest.clearAllMocks();
    jest.useFakeTimers();
    jest.advanceTimersByTime(2500); // 2.5 sec load time
    elbwalker = Elbwalker({ elbLayer: [], default: true });

    expect(mockFn.mock.calls[0][0].timing).toEqual(2.5);

    jest.advanceTimersByTime(1000); // 1 sec to new run
    elbwalker.push('walker run');
    expect(mockFn.mock.calls[1][0].timing).toEqual(0); // Start from 0 not 3.5

    jest.advanceTimersByTime(5000); // wait 5 sec
    elbwalker.push('e a');
    expect(mockFn.mock.calls[2][0].timing).toEqual(5);
  });

  test('Element parameter', () => {
    document.body.innerHTML = `
      <div data-elbcontext="c:o">
        <div id="e" data-elb="e" data-elbaction="load">
          <p data-elb-e="k:v"></p>
        </div>
      </div>
    `;
    const elem = document.getElementById('e') as HTMLElement;

    elbwalker.push('e custom', elem, 'custom');

    expect(mockFn).toHaveBeenCalledWith(
      expect.objectContaining({
        event: 'e custom',
        trigger: 'custom',
        data: { k: 'v' },
        context: { c: ['o', 0] },
      }),
    );

    elbwalker.push('e context', { a: 1 }, 'custom', elem);

    expect(mockFn).toHaveBeenCalledWith(
      expect.objectContaining({
        event: 'e context',
        trigger: 'custom',
        data: { a: 1 },
        context: { c: ['o', 0] },
      }),
    );
  });

  test('Contract', () => {
    const contract: Data.Contract = {
      version: '',
      globals: {
        pagegroup: {
          type: 'string',
          values: [2, '2', []],
        },
        pagetype: {},
      },
      context: {},
      entities: {},
    };

    expect(contract).toBeDefined();
  });
});<|MERGE_RESOLUTION|>--- conflicted
+++ resolved
@@ -1,9 +1,5 @@
 import Elbwalker from '../elbwalker';
-<<<<<<< HEAD
-import { Data, IElbwalker } from '../';
-=======
-import { Hooks, IElbwalker, WebDestination, elb } from '../';
->>>>>>> 6ed84234
+import { Data, Hooks, IElbwalker, WebDestination, elb } from '../';
 import fs from 'fs';
 
 describe('Elbwalker', () => {
