import { IElbwalker, Walker, WebDestination } from './types';
import {
<<<<<<< HEAD
  assign,
  getGlobalProperties,
  isArgument,
  randomString,
  trycatch,
} from './lib/utils';

const version = 1.5;
const w = window;
=======
  initScopeTrigger,
  initGlobalTrigger,
  ready,
  load,
} from './lib/trigger';
import { assign, getId, trycatch } from './lib/utils';
import { getEntities, getGlobals } from './lib/walker';
>>>>>>> 8edf09bb

function Elbwalker(
  config: Partial<IElbwalker.Config> = {},
): IElbwalker.Function {
  const version = 1.6;
  const destinations: Array<WebDestination.Function> = [];
  const runCommand = `${IElbwalker.Commands.Walker} ${IElbwalker.Commands.Run}`;
  const staticGlobals = config.globals || {};
  const instance: IElbwalker.Function = {
    push,
<<<<<<< HEAD
    config: {
      consent: config.consent || {}, // Handle the cosnent states
      elbLayer: config.elbLayer || (w.elbLayer = w.elbLayer || []), // Async access api in window as array
      pageview: 'pageview' in config ? !!config.pageview : true, // Trigger a page view event by default
      prefix: config.prefix || IElbwalker.Commands.Prefix, // HTML prefix attribute
      version: config.version || 0, // Helpful to differentiate the clients used setup version
    },
  };

  // Internal properties
  let _count = 0; // Event counter for each run
  let _group = ''; // random id to group events of a run
  let _globals: IElbwalker.AnyObject = {}; // init globals as some random var
  // @TODO move _user to config for better init and transparency
  let _user: IElbwalker.User = {}; // handles the user ids
  let _firstRun = true; // The first run is a special one due to state changes
  let _allowRunning = false; // Wait for explicit run command to start

=======
    config: getConfig(config),
  };

>>>>>>> 8edf09bb
  // Setup pushes for elbwalker via elbLayer
  elbLayerInit(instance);

  // Use the default init mode for auto run and dataLayer destination
  if (config.default) {
    // use dataLayer as default destination
    window.dataLayer = window.dataLayer || [];
    const destination: WebDestination.Function = {
      config: {},
      push: (event) => {
        window.dataLayer.push({
          ...event,
          walker: true,
        });
      },
    };
    addDestination(instance, destination);
    ready(run, instance);
  }

  initGlobalTrigger(instance);

  function addDestination(
    instance: IElbwalker.Function,
    data: WebDestination.Function,
    options?: WebDestination.Config,
  ) {
    // Basic validation
    if (!data.push) return;

    // Prefere explicit given config over default config
    const config = options || data.config || { init: false };

    const destination: WebDestination.Function = {
      init: data.init,
      push: data.push,
      config,
    };

    // Process previous events if not disabled
    if (config.queue !== false)
      instance.config.queue.forEach((pushEvent) => {
        pushToDestination(instance, destination, pushEvent);
      });

    destinations.push(destination);
  }

<<<<<<< HEAD
  initTrigger(instance);
=======
  function allowedToPush(
    instance: IElbwalker.Function,
    destination: WebDestination.Function,
  ): boolean {
    // Default without consent handling
    let granted = true;
>>>>>>> 8edf09bb

    // Check for consent
    const destinationConsent = destination.config.consent;

    if (destinationConsent) {
      // Let's be strict here
      granted = false;

      // Set the current consent states
      const consentStates = instance.config.consent;

<<<<<<< HEAD
    // Handle internal walker command events
    if (entity === IElbwalker.Commands.Walker) {
      handleCommand(instance, action, data);
      return;
    }

    ++_count;
    const timestamp = Date.now();
    const timing = Math.round(performance.now() / 10) / 100;
    const id = `${timestamp}-${_group}-${_count}`;

    destinations.forEach((destination) => {
      // Individual event per destination to prevent a pointer mess
      const pushEvent: IElbwalker.Event = {
        event,
        // Create a new objects for each destination
        // to prevent data manipulation
        data: assign({}, data as IElbwalker.AnyObject),
        globals: assign({}, _globals),
        user: assign({}, _user as IElbwalker.AnyObject),
        nested: nested || [],
        id,
        trigger: trigger || '',
        entity,
        action,
        timestamp,
        timing,
        group: _group,
        count: _count,
        version: {
          config: instance.config.version,
          walker: version,
        },
      };

      pushToDestination(instance, destination, pushEvent);
    });
  }

  function allowedToPush(
    instance: IElbwalker.Function,
    destination: WebDestination.Function,
  ): boolean {
    // Default without consent handling
    let granted = true;

    // Check for consent
    const destinationConsent = destination.config.consent;

    if (destinationConsent) {
      // Let's be strict here
      granted = false;

      // Set the current consent states
      const consentStates = instance.config.consent;

      // Search for a required and granted consent
      Object.keys(destinationConsent).forEach((consent) => {
        if (consentStates[consent]) granted = true;
      });
    }

    return granted;
  }

  function pushToDestination(
    instance: IElbwalker.Function,
    destination: WebDestination.Function,
    event: IElbwalker.Event,
    useQueue = true,
  ): boolean {
    // Always check for required consent states before pushing
    if (!allowedToPush(instance, destination)) {
      if (useQueue) {
        destination.queue = destination.queue || [];
        destination.queue.push(event);
      }

      // Stop processing the event on this destination
      return false;
    }

    // Check for an active mapping for proper event handling
    let mappingEvent: WebDestination.MappingEvent;
    const mapping = destination.config.mapping;
    if (mapping) {
      const mappingEntity = mapping[event.entity] || mapping['*'] || {};
      mappingEvent = mappingEntity[event.action] || mappingEntity['*'];

      // don't push if there's no matching mapping
      if (!mappingEvent) return false;
    }

    const pushed = !!trycatch(() => {
      // Destination initialization
      // Check if the destination was initialized properly or try to do so
      if (destination.init && !destination.config.init) {
        const init = destination.init();
        destination.config.init = init;

        // don't push if init is false
        if (!init) return false;
      }

      destination.push(event, mappingEvent);

      return true;
    })();

    return pushed;
  }

  function handleCommand(
    instance: IElbwalker.Function,
    action: string,
    data: IElbwalker.PushData = {},
  ) {
    switch (action) {
      case IElbwalker.Commands.Consent:
        setConsent(instance, data as IElbwalker.Consent);
        break;
      case IElbwalker.Commands.Destination:
        addDestination(data);
        break;
      case IElbwalker.Commands.Run:
        ready(run, instance);
        break;
      case IElbwalker.Commands.User:
        setUserIds(data as IElbwalker.AnyObject);
        break;
      default:
        break;
    }
=======
      // Search for a required and granted consent
      Object.keys(destinationConsent).forEach((consent) => {
        if (consentStates[consent]) granted = true;
      });
    }

    return granted;
  }

  // Handle existing events in the elbLayer on first run
  function callPredefined(instance: IElbwalker.Function) {
    // there is a special execution order for all predefined events
    // walker events gets prioritized before others
    // this garantees a fully configuration before the first run
    const walkerCommand = `${IElbwalker.Commands.Walker} `; // Space on purpose
    const walkerEvents: Array<IElbwalker.ElbLayer> = [];
    const customEvents: Array<IElbwalker.ElbLayer> = [];
    let isFirstRunEvent = true;

    // At that time the elbLayer was not yet initialized
    instance.config.elbLayer.map((pushedEvent) => {
      let [event, data, trigger, context, nested] = [
        ...Array.from(pushedEvent as IArguments),
      ] as IElbwalker.ElbLayer;

      // Pushed as Arguments
      if ({}.hasOwnProperty.call(event, 'callee')) {
        [event, data, trigger, context, nested] = [
          ...Array.from(event as IArguments),
        ];
      }

      if (typeof event !== 'string') return;

      // Skip the first stacked run event since it's the reason we're here
      // and to prevent duplicate execution which we don't want
      if (isFirstRunEvent && event == runCommand) {
        isFirstRunEvent = false; // Next time it's on
        return;
      }

      // check if event is a walker commend
      event.startsWith(walkerCommand)
        ? walkerEvents.push([event, data, trigger, context, nested]) // stack it to the walker commands
        : customEvents.push([event, data, trigger, context, nested]); // stack it to the custom events
    });

    // Prefere all walker commands before events during processing the predefined ones
    walkerEvents.concat(customEvents).map((item) => {
      const [event, data, trigger, context, nested] = item;
      instance.push(String(event), data, trigger, context, nested);
    });
>>>>>>> 8edf09bb
  }

  function elbLayerInit(instance: IElbwalker.Function) {
    const elbLayer = instance.config.elbLayer;

    elbLayer.push = function (
      event?: IArguments | unknown,
      data?: IElbwalker.PushData,
      trigger?: string,
      context?: Walker.OrderedProperties,
      nested?: Walker.Entities,
    ) {
      // Pushed as Arguments
      if (isArgument(event)) {
        [event, data, trigger, context, nested] = [
          ...Array.from(event as IArguments),
        ];
      }

<<<<<<< HEAD
      instance.push(event, data, trigger, nested);
=======
      let i = Array.prototype.push.apply(this, [arguments]);
      instance.push(String(event), data, trigger, context, nested);
>>>>>>> 8edf09bb

      return i;
    };

    // Look if the run command is stacked
    const containsRun = elbLayer.find((element) => {
      // Differentiate between the two types of possible event pushes
      element = isArgument(element) ? (element as IArguments)[0] : element;
      return element == runCommand;
    });

    if (containsRun) ready(run, instance); // Run walker run
<<<<<<< HEAD
  }

  function run(instance: IElbwalker.Function) {
    // When run is called, the walker may start running
    _allowRunning = true;
=======
  }

  function getConfig(
    values: Partial<IElbwalker.Config>,
    current: Partial<IElbwalker.Config> = {},
  ): IElbwalker.Config {
    // Value hierarchy: values > current > default
    return {
      // Wait for explicit run command to start
      allowed: values.allowed || current.allowed || false,
      // Handle the consent states
      consent: values.consent || current.consent || {},
      // Event counter for each run
      count: values.count || current.count || 0,
      // Async access api in window as array
      elbLayer:
        values.elbLayer ||
        current.elbLayer ||
        (window.elbLayer = window.elbLayer || []),
      // Globals enhanced with the static globals from init and previous values
      globals: assign(
        staticGlobals,
        assign(current.globals || {}, values.globals || {}),
      ),
      // Random id to group events of a run
      group: values.group || current.group || '',
      // Trigger a page view event by default
      pageview:
        'pageview' in values ? !!values.pageview : current.pageview || true,
      // HTML prefix attribute
      prefix: values.prefix || current.prefix || IElbwalker.Commands.Prefix,
      // Temporary event queue for all events of a run
      queue: values.queue || current.queue || [],
      // The first round is a special one due to state changes
      round: values.round || current.round || 0,
      // Offset counter to calculate timing property
      timing: values.timing || current.timing || 0,
      // Handles the user ids
      user: values.user || current.user || {},
      // Helpful to differentiate the clients used setup version
      version: values.version || current.version || 0,
    };
  }

  function handleCommand(
    instance: IElbwalker.Function,
    action: string,
    data?: IElbwalker.PushData,
    options?: WebDestination.Config,
  ) {
    switch (action) {
      case IElbwalker.Commands.Config:
        if (isObject(data))
          instance.config = getConfig(
            data as IElbwalker.Config,
            instance.config,
          );
        break;
      case IElbwalker.Commands.Consent:
        isObject(data) && setConsent(instance, data as IElbwalker.Consent);
        break;
      case IElbwalker.Commands.Destination:
        isObject(data) &&
          addDestination(instance, data as WebDestination.Function, options);
        break;
      case IElbwalker.Commands.Init:
        const elems: unknown[] = Array.isArray(data)
          ? data
          : [data || document];
        elems.forEach((elem) => {
          isElementOrDocument(elem) &&
            initScopeTrigger(instance, elem as IElbwalker.Scope);
        });
        break;
      case IElbwalker.Commands.Run:
        // @TODO maybe pass run state with argument
        ready(run, instance);
        break;
      case IElbwalker.Commands.User:
        isObject(data) && setUserIds(instance, data as IElbwalker.User);
        break;
      default:
        break;
    }
  }

  function isArgument(event: unknown) {
    return {}.hasOwnProperty.call(event, 'callee');
  }

  function isElementOrDocument(elem: unknown) {
    return elem === document || elem instanceof HTMLElement;
  }
>>>>>>> 8edf09bb

  function isObject(obj: unknown) {
    return typeof obj === 'object' && !Array.isArray(obj) && obj !== null;
  }

  function push(
    event?: unknown,
    data?: IElbwalker.PushData,
    options: string | WebDestination.Config = '',
    context: Walker.OrderedProperties | Element = {},
    nested: Walker.Entities = [],
  ): void {
    if (!event || typeof event !== 'string') return;

<<<<<<< HEAD
    // Load globals properties
    // Due to site performance only once every run
    _globals = getGlobalProperties(instance.config.prefix);

    // Reset all destination queues
    destinations.forEach((destination) => {
      destination.queue = [];
    });

    // Run predefined elbLayer stack once
    if (_firstRun) {
      _firstRun = false;
      callPredefined(instance);
    }

    trycatch(triggerLoad)(instance);
  }

  // Handle existing events in the elbLayer on first run
  function callPredefined(instance: IElbwalker.Function) {
    // there is a special execution order for all predefined events
    // walker events gets prioritized before others
    // this garantees a fully configuration before the first run
    const walkerCommand = `${IElbwalker.Commands.Walker} `; // Space on purpose
    const walkerEvents: Array<IElbwalker.ElbLayer> = [];
    const customEvents: Array<IElbwalker.ElbLayer> = [];
    let isFirstRunEvent = true;

    // At that time the dataLayer was not yet initialized
    instance.config.elbLayer.map((pushedEvent) => {
      let [event, data, trigger, nested] = [
        ...Array.from(pushedEvent as IArguments),
      ] as IElbwalker.ElbLayer;
=======
    const config = instance.config;

    // Check if walker is allowed to run
    if (!config.allowed) {
      // If not yet allowed check if this is the time
      // If it's not that time do not process events yet
      if (event != runCommand) return;
    }

    // Check for valid entity and action event format
    const [entity, action] = event.split(' ');
    if (!entity || !action) return;

    // Handle internal walker command events
    if (entity === IElbwalker.Commands.Walker) {
      handleCommand(instance, action, data, options as WebDestination.Config);
      return;
    }

    // Get data and context from element parameter
    let elemParameter: undefined | Element;
    let dataIsElem = false;
    if (isElementOrDocument(data)) {
      elemParameter = data as Element;
      dataIsElem = true;
    } else if (isElementOrDocument(context)) {
      elemParameter = context as Element;
    }

    if (elemParameter) {
      // Filter for the entity type from the events name
      const entityObj = getEntities(config.prefix, elemParameter).find(
        (obj) => obj.type == entity,
      );

      if (entityObj) {
        data = dataIsElem ? entityObj.data : data;
        context = entityObj.context;
      }
    }

    // Set default value if undefined
    data = data || {};

    // Special case for page entity to add the id by default
    if (entity === 'page') {
      (data as Walker.Properties).id =
        (data as Walker.Properties).id || window.location.pathname;
    }

    ++config.count;
    const timestamp = Date.now();
    const timing = Math.round((performance.now() - config.timing) / 10) / 100;
    const id = `${timestamp}-${config.group}-${config.count}`;
    const source = {
      type: IElbwalker.SourceType.Web,
      id: window.location.href,
      previous_id: document.referrer,
    };

    const pushEvent: IElbwalker.Event = {
      event,
      data: data as Walker.Properties,
      context: context as Walker.OrderedProperties,
      globals: config.globals,
      user: config.user,
      nested,
      consent: config.consent,
      id,
      trigger: options as string,
      entity,
      action,
      timestamp,
      timing,
      group: config.group,
      count: config.count,
      version: {
        config: config.version,
        walker: version,
      },
      source,
    };

    // Add event to internal queue
    config.queue.push(pushEvent);

    destinations.forEach((destination) => {
      pushToDestination(instance, destination, pushEvent);
    });
  }

  function pushToDestination(
    instance: IElbwalker.Function,
    destination: WebDestination.Function,
    event: IElbwalker.Event,
    useQueue = true,
  ): boolean {
    // Deep copy event to prevent a pointer mess
    event = JSON.parse(JSON.stringify(event));

    // Always check for required consent states before pushing
    if (!allowedToPush(instance, destination)) {
      if (useQueue) {
        destination.queue = destination.queue || [];
        destination.queue.push(event);
      }

      // Stop processing the event on this destination
      return false;
    }
>>>>>>> 8edf09bb

    // Check for an active mapping for proper event handling
    let mappingEvent: WebDestination.EventConfig;
    const mapping = destination.config.mapping;
    if (mapping) {
      const mappingEntity = mapping[event.entity] || mapping['*'] || {};
      mappingEvent = mappingEntity[event.action] || mappingEntity['*'];

      // Handle individual event settings
      if (mappingEvent) {
        // Check if event should be processed or ignored
        if (mappingEvent.ignore) return false;

        // Check to use specific event names
        if (mappingEvent.name) event.event = mappingEvent.name;
      }

      // don't push if there's no matching mapping
      if (!mappingEvent) return false;
    }

    const pushed = !!trycatch(() => {
      // Destination initialization
      // Check if the destination was initialized properly or try to do so
      if (destination.init && !destination.config.init) {
        const init = destination.init(destination.config);
        destination.config.init = init;

        // don't push if init is false
        if (!init) return false;
      }

      // It's time to go to the destination's side now
      destination.push(
        event,
        destination.config,
        mappingEvent,
        instance.config,
      );

      return true;
    })();

    return pushed;
  }

  function run(instance: IElbwalker.Function) {
    instance.config = assign(instance.config, {
      allowed: true, // When run is called, the walker may start running
      count: 0, // Reset the run counter
      globals: assign(
        // Load globals properties
        // Use the default globals set by initalization
        // Due to site performance only once every run
        staticGlobals,
        getGlobals(instance.config.prefix),
      ),
      group: getId(), // Generate a new group id for each run
    });
    // Reset the queue for each run without merging
    instance.config.queue = [];

<<<<<<< HEAD
    // Prefere all walker commands before events during processing the predefined ones
    walkerEvents.concat(customEvents).map((item) => {
      const [event, data, trigger, nested] = item;
      instance.push(event, data, trigger, nested);
=======
    // Reset all destination queues
    destinations.forEach((destination) => {
      destination.queue = [];
>>>>>>> 8edf09bb
    });

<<<<<<< HEAD
  function setConsent(instance: IElbwalker.Function, data: IElbwalker.Consent) {
    let runQueue = false;
    Object.entries(data).forEach(([consent, granted]) => {
      const state = !!granted;

      instance.config.consent[consent] = state;

      // Only run queue if state was set to true
      runQueue = runQueue || state;
    });

    if (runQueue) {
      destinations.forEach((destination) => {
        let queue = destination.queue || [];

        // Try to push and remove successful ones from queue
        queue = queue.filter(
          (event) => !pushToDestination(instance, destination, event, false),
        );
      });
    }
  }

  function setUserIds(data: IElbwalker.User) {
    // user ids can't be set to undefined
    if (data.id) _user.id = data.id;
    if (data.device) _user.device = data.device;
    if (data.hash) _user.hash = data.hash;
=======
    // Increase round counter and check if this is the first run
    if (++instance.config.round == 1) {
      // Run predefined elbLayer stack once
      callPredefined(instance);
    } else {
      // Reset timing with each new run
      instance.config.timing = performance.now();
    }

    trycatch(load)(instance);
>>>>>>> 8edf09bb
  }

  function setConsent(instance: IElbwalker.Function, data: IElbwalker.Consent) {
    let runQueue = false;
    Object.entries(data).forEach(([consent, granted]) => {
      const state = !!granted;

      instance.config.consent[consent] = state;

      // Only run queue if state was set to true
      runQueue = runQueue || state;
    });

    if (runQueue) {
      const config = instance.config;
      destinations.forEach((destination) => {
        let queue = destination.queue || [];

        // Try to push and remove successful ones from queue
        destination.queue = queue.filter((event) => {
          // Update previous values with the current state
          event.consent = config.consent;
          event.globals = config.globals;
          event.user = config.user;

          return !pushToDestination(instance, destination, event, false);
        });
      });
    }
  }

  function setUserIds(instance: IElbwalker.Function, data: IElbwalker.User) {
    const user = instance.config.user;
    // user ids can't be set to undefined
    if (data.id) user.id = data.id;
    if (data.device) user.device = data.device;
    if (data.session) user.session = data.session;
  }

  return instance;
}

export default Elbwalker;<|MERGE_RESOLUTION|>--- conflicted
+++ resolved
@@ -1,16 +1,5 @@
 import { IElbwalker, Walker, WebDestination } from './types';
 import {
-<<<<<<< HEAD
-  assign,
-  getGlobalProperties,
-  isArgument,
-  randomString,
-  trycatch,
-} from './lib/utils';
-
-const version = 1.5;
-const w = window;
-=======
   initScopeTrigger,
   initGlobalTrigger,
   ready,
@@ -18,7 +7,6 @@
 } from './lib/trigger';
 import { assign, getId, trycatch } from './lib/utils';
 import { getEntities, getGlobals } from './lib/walker';
->>>>>>> 8edf09bb
 
 function Elbwalker(
   config: Partial<IElbwalker.Config> = {},
@@ -29,30 +17,9 @@
   const staticGlobals = config.globals || {};
   const instance: IElbwalker.Function = {
     push,
-<<<<<<< HEAD
-    config: {
-      consent: config.consent || {}, // Handle the cosnent states
-      elbLayer: config.elbLayer || (w.elbLayer = w.elbLayer || []), // Async access api in window as array
-      pageview: 'pageview' in config ? !!config.pageview : true, // Trigger a page view event by default
-      prefix: config.prefix || IElbwalker.Commands.Prefix, // HTML prefix attribute
-      version: config.version || 0, // Helpful to differentiate the clients used setup version
-    },
-  };
-
-  // Internal properties
-  let _count = 0; // Event counter for each run
-  let _group = ''; // random id to group events of a run
-  let _globals: IElbwalker.AnyObject = {}; // init globals as some random var
-  // @TODO move _user to config for better init and transparency
-  let _user: IElbwalker.User = {}; // handles the user ids
-  let _firstRun = true; // The first run is a special one due to state changes
-  let _allowRunning = false; // Wait for explicit run command to start
-
-=======
     config: getConfig(config),
   };
 
->>>>>>> 8edf09bb
   // Setup pushes for elbwalker via elbLayer
   elbLayerInit(instance);
 
@@ -101,16 +68,12 @@
     destinations.push(destination);
   }
 
-<<<<<<< HEAD
-  initTrigger(instance);
-=======
   function allowedToPush(
     instance: IElbwalker.Function,
     destination: WebDestination.Function,
   ): boolean {
     // Default without consent handling
     let granted = true;
->>>>>>> 8edf09bb
 
     // Check for consent
     const destinationConsent = destination.config.consent;
@@ -122,141 +85,6 @@
       // Set the current consent states
       const consentStates = instance.config.consent;
 
-<<<<<<< HEAD
-    // Handle internal walker command events
-    if (entity === IElbwalker.Commands.Walker) {
-      handleCommand(instance, action, data);
-      return;
-    }
-
-    ++_count;
-    const timestamp = Date.now();
-    const timing = Math.round(performance.now() / 10) / 100;
-    const id = `${timestamp}-${_group}-${_count}`;
-
-    destinations.forEach((destination) => {
-      // Individual event per destination to prevent a pointer mess
-      const pushEvent: IElbwalker.Event = {
-        event,
-        // Create a new objects for each destination
-        // to prevent data manipulation
-        data: assign({}, data as IElbwalker.AnyObject),
-        globals: assign({}, _globals),
-        user: assign({}, _user as IElbwalker.AnyObject),
-        nested: nested || [],
-        id,
-        trigger: trigger || '',
-        entity,
-        action,
-        timestamp,
-        timing,
-        group: _group,
-        count: _count,
-        version: {
-          config: instance.config.version,
-          walker: version,
-        },
-      };
-
-      pushToDestination(instance, destination, pushEvent);
-    });
-  }
-
-  function allowedToPush(
-    instance: IElbwalker.Function,
-    destination: WebDestination.Function,
-  ): boolean {
-    // Default without consent handling
-    let granted = true;
-
-    // Check for consent
-    const destinationConsent = destination.config.consent;
-
-    if (destinationConsent) {
-      // Let's be strict here
-      granted = false;
-
-      // Set the current consent states
-      const consentStates = instance.config.consent;
-
-      // Search for a required and granted consent
-      Object.keys(destinationConsent).forEach((consent) => {
-        if (consentStates[consent]) granted = true;
-      });
-    }
-
-    return granted;
-  }
-
-  function pushToDestination(
-    instance: IElbwalker.Function,
-    destination: WebDestination.Function,
-    event: IElbwalker.Event,
-    useQueue = true,
-  ): boolean {
-    // Always check for required consent states before pushing
-    if (!allowedToPush(instance, destination)) {
-      if (useQueue) {
-        destination.queue = destination.queue || [];
-        destination.queue.push(event);
-      }
-
-      // Stop processing the event on this destination
-      return false;
-    }
-
-    // Check for an active mapping for proper event handling
-    let mappingEvent: WebDestination.MappingEvent;
-    const mapping = destination.config.mapping;
-    if (mapping) {
-      const mappingEntity = mapping[event.entity] || mapping['*'] || {};
-      mappingEvent = mappingEntity[event.action] || mappingEntity['*'];
-
-      // don't push if there's no matching mapping
-      if (!mappingEvent) return false;
-    }
-
-    const pushed = !!trycatch(() => {
-      // Destination initialization
-      // Check if the destination was initialized properly or try to do so
-      if (destination.init && !destination.config.init) {
-        const init = destination.init();
-        destination.config.init = init;
-
-        // don't push if init is false
-        if (!init) return false;
-      }
-
-      destination.push(event, mappingEvent);
-
-      return true;
-    })();
-
-    return pushed;
-  }
-
-  function handleCommand(
-    instance: IElbwalker.Function,
-    action: string,
-    data: IElbwalker.PushData = {},
-  ) {
-    switch (action) {
-      case IElbwalker.Commands.Consent:
-        setConsent(instance, data as IElbwalker.Consent);
-        break;
-      case IElbwalker.Commands.Destination:
-        addDestination(data);
-        break;
-      case IElbwalker.Commands.Run:
-        ready(run, instance);
-        break;
-      case IElbwalker.Commands.User:
-        setUserIds(data as IElbwalker.AnyObject);
-        break;
-      default:
-        break;
-    }
-=======
       // Search for a required and granted consent
       Object.keys(destinationConsent).forEach((consent) => {
         if (consentStates[consent]) granted = true;
@@ -309,7 +137,6 @@
       const [event, data, trigger, context, nested] = item;
       instance.push(String(event), data, trigger, context, nested);
     });
->>>>>>> 8edf09bb
   }
 
   function elbLayerInit(instance: IElbwalker.Function) {
@@ -329,12 +156,8 @@
         ];
       }
 
-<<<<<<< HEAD
-      instance.push(event, data, trigger, nested);
-=======
       let i = Array.prototype.push.apply(this, [arguments]);
       instance.push(String(event), data, trigger, context, nested);
->>>>>>> 8edf09bb
 
       return i;
     };
@@ -347,13 +170,6 @@
     });
 
     if (containsRun) ready(run, instance); // Run walker run
-<<<<<<< HEAD
-  }
-
-  function run(instance: IElbwalker.Function) {
-    // When run is called, the walker may start running
-    _allowRunning = true;
-=======
   }
 
   function getConfig(
@@ -447,7 +263,6 @@
   function isElementOrDocument(elem: unknown) {
     return elem === document || elem instanceof HTMLElement;
   }
->>>>>>> 8edf09bb
 
   function isObject(obj: unknown) {
     return typeof obj === 'object' && !Array.isArray(obj) && obj !== null;
@@ -462,41 +277,6 @@
   ): void {
     if (!event || typeof event !== 'string') return;
 
-<<<<<<< HEAD
-    // Load globals properties
-    // Due to site performance only once every run
-    _globals = getGlobalProperties(instance.config.prefix);
-
-    // Reset all destination queues
-    destinations.forEach((destination) => {
-      destination.queue = [];
-    });
-
-    // Run predefined elbLayer stack once
-    if (_firstRun) {
-      _firstRun = false;
-      callPredefined(instance);
-    }
-
-    trycatch(triggerLoad)(instance);
-  }
-
-  // Handle existing events in the elbLayer on first run
-  function callPredefined(instance: IElbwalker.Function) {
-    // there is a special execution order for all predefined events
-    // walker events gets prioritized before others
-    // this garantees a fully configuration before the first run
-    const walkerCommand = `${IElbwalker.Commands.Walker} `; // Space on purpose
-    const walkerEvents: Array<IElbwalker.ElbLayer> = [];
-    const customEvents: Array<IElbwalker.ElbLayer> = [];
-    let isFirstRunEvent = true;
-
-    // At that time the dataLayer was not yet initialized
-    instance.config.elbLayer.map((pushedEvent) => {
-      let [event, data, trigger, nested] = [
-        ...Array.from(pushedEvent as IArguments),
-      ] as IElbwalker.ElbLayer;
-=======
     const config = instance.config;
 
     // Check if walker is allowed to run
@@ -607,7 +387,6 @@
       // Stop processing the event on this destination
       return false;
     }
->>>>>>> 8edf09bb
 
     // Check for an active mapping for proper event handling
     let mappingEvent: WebDestination.EventConfig;
@@ -670,48 +449,11 @@
     // Reset the queue for each run without merging
     instance.config.queue = [];
 
-<<<<<<< HEAD
-    // Prefere all walker commands before events during processing the predefined ones
-    walkerEvents.concat(customEvents).map((item) => {
-      const [event, data, trigger, nested] = item;
-      instance.push(event, data, trigger, nested);
-=======
     // Reset all destination queues
     destinations.forEach((destination) => {
       destination.queue = [];
->>>>>>> 8edf09bb
-    });
-
-<<<<<<< HEAD
-  function setConsent(instance: IElbwalker.Function, data: IElbwalker.Consent) {
-    let runQueue = false;
-    Object.entries(data).forEach(([consent, granted]) => {
-      const state = !!granted;
-
-      instance.config.consent[consent] = state;
-
-      // Only run queue if state was set to true
-      runQueue = runQueue || state;
-    });
-
-    if (runQueue) {
-      destinations.forEach((destination) => {
-        let queue = destination.queue || [];
-
-        // Try to push and remove successful ones from queue
-        queue = queue.filter(
-          (event) => !pushToDestination(instance, destination, event, false),
-        );
-      });
-    }
-  }
-
-  function setUserIds(data: IElbwalker.User) {
-    // user ids can't be set to undefined
-    if (data.id) _user.id = data.id;
-    if (data.device) _user.device = data.device;
-    if (data.hash) _user.hash = data.hash;
-=======
+    });
+
     // Increase round counter and check if this is the first run
     if (++instance.config.round == 1) {
       // Run predefined elbLayer stack once
@@ -722,7 +464,6 @@
     }
 
     trycatch(load)(instance);
->>>>>>> 8edf09bb
   }
 
   function setConsent(instance: IElbwalker.Function, data: IElbwalker.Consent) {
