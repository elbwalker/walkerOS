import { IElbwalker, Utils, Walker } from '../types';
import { getElbAttributeName, getElbValues } from './walker';

const w = window;
const d = document;

export function trycatch<P extends unknown[], R>(
  fn: (...args: P) => R | undefined,
): (...args: P) => R | undefined {
  return function (...args: P): R | undefined {
    try {
      return fn(...args);
    } catch (err) {
      console.error(IElbwalker.Commands.Walker, err);
      return;
    }
  };
}

export function randomString(): string {
  return Math.random().toString(36).slice(2, 8);
}

export function getGlobalProperties(prefix: string): Walker.Properties {
  const globalsName = getElbAttributeName(
    prefix,
    IElbwalker.Commands.Globals,
    false,
  );
  const globalSelector = `[${globalsName}]`;
  let values = {};

  document.querySelectorAll(globalSelector).forEach((element) => {
    values = assign(
      values,
      getElbValues(prefix, element, IElbwalker.Commands.Globals, false),
    );
  });

  return values;
}

export function splitAttribute(
  str: string,
  separator = ';',
): Walker.Attributes {
  const values: Walker.Attributes = [];

  if (!str) return values;

  const reg = new RegExp(`(?:[^${separator}']+|'[^']*')+`, 'ig');
  return str.match(reg) || [];
}

export function splitKeyVal(str: string): Walker.KeyVal {
  const [key, value] = str.split(/:(.+)/, 2);
  return [trim(key), trim(value)];
}

export function parseAttribute(str: string): Walker.KeyVal {
  // action(a, b, c)
  const [key, value] = str.split('(', 2);
  const param = value ? value.slice(0, -1) : ''; // Remove the )
  // key = 'action'
  // param = 'a, b, c'
  return [key, param];
}

function trim(str: string): string {
  // Remove quotes and whitespaces
  return str ? str.trim().replace(/^'|'$/g, '').trim() : '';
}

export function getAttribute(element: Element, name: string): string {
  return element.getAttribute(name) || '';
}

export function assign(
  target: Walker.Properties,
  source: Walker.Properties = {},
): Walker.Properties {
  // Check for array properties to merge them before overriding
  Object.entries(source).forEach(([key, sourceProp]) => {
    const targetProp = target[key];

    // Only merge  arrays
    if (Array.isArray(targetProp) && Array.isArray(sourceProp)) {
      source[key] = sourceProp.reduce(
        (acc, item) => {
          // Remove duplicates
          return acc.includes(item) ? acc : [...acc, item];
        },
        [...targetProp],
      );
    }
  });

  return { ...target, ...source };
}

export function isArgument(event: unknown) {
  return {}.hasOwnProperty.call(event, 'callee');
}

<<<<<<< HEAD
export function isVisible(element: HTMLElement): boolean {
  // Check for hiding styles
  const style = getComputedStyle(element);
=======
// @TODO bugfix when element bigger than viewport
export function isVisible(elem: HTMLElement): boolean {
  const style = getComputedStyle(elem);

>>>>>>> b040f4c0
  if (style.display === 'none') return false;
  if (style.visibility !== 'visible') return false;
  if (style.opacity && Number(style.opacity) < 0.1) return false;

<<<<<<< HEAD
  // Element positions
  let pointContainer;
  const rect = element.getBoundingClientRect();
  const windowHeight = w.innerHeight;
  const windowTop = w.scrollY;
  const elementHeight = element.clientHeight;
  const elementTop = element.offsetTop;
  const elementBottom = elementTop + elementHeight;
  const elemCenter = {
    x: rect.left + element.offsetWidth / 2,
    y: rect.top + element.offsetHeight / 2,
  };

  // Check for elements that are smaller than the viewport
  if (elementHeight <= windowHeight) {
    // Must have a width
    if (element.offsetWidth + rect.width === 0) return false;
    // Must have a height
    if (element.offsetHeight + rect.height === 0) return false;

    if (elemCenter.x < 0) return false;
    if (elemCenter.x > (d.documentElement.clientWidth || w.innerWidth))
      return false;
    if (elemCenter.y < 0) return false;
    if (elemCenter.y > (d.documentElement.clientHeight || w.innerHeight))
      return false;

    // Select the element that is at the center of the target
    pointContainer = d.elementFromPoint(elemCenter.x, elemCenter.y);
  } else {
    // Check for elements that are higher than the viewport

    // that are considered visible if they fill half of the screen
    const viewportCenter = windowTop + windowHeight / 2;

    // Check if upper part is above than the viewports center
    if (elementTop > viewportCenter) return false;

    // Check if lower part is below than the viewports center
    if (elementBottom < viewportCenter) return false;

    // Select the element that is in the middle of the screen
    pointContainer = d.elementFromPoint(elemCenter.x, windowHeight / 2);
  }

  // Check for potential overlays
  if (pointContainer) {
    do {
      if (pointContainer === element) return true; // should be visible
=======
  const rect = elem.getBoundingClientRect();

  if (elem.offsetWidth + elem.offsetHeight + rect.height + rect.width === 0) {
    return false;
  }
  const elemCenter = {
    x: rect.left + elem.offsetWidth / 2,
    y: rect.top + elem.offsetHeight / 2,
  };

  if (elemCenter.x < 0) return false;
  if (elemCenter.x > (d.documentElement.clientWidth || w.innerWidth))
    return false;
  if (elemCenter.y < 0) return false;
  if (elemCenter.y > (d.documentElement.clientHeight || w.innerHeight))
    return false;
  let pointContainer = d.elementFromPoint(elemCenter.x, elemCenter.y);
  if (pointContainer) {
    do {
      if (pointContainer === elem) return true;
>>>>>>> b040f4c0
    } while ((pointContainer = pointContainer.parentElement));
  }

  return false;
}

export const elb: IElbwalker.Elb = function () {
  (w.elbLayer = w.elbLayer || []).push(arguments);
};

export function castValue(value: unknown): Walker.Property {
  if (value === 'true') return true;
  if (value === 'false') return false;

  const number = Number(value); // Converts "" to 0
  if (value == number && value !== '') return number;

  return String(value);
}

export function throttle<P extends unknown[], R>(
  fn: (...args: P) => R | undefined,
  delay = 1000,
): (...args: P) => R | undefined {
  let isBlocked: NodeJS.Timeout | 0;

  return function (...args: P): R | undefined {
    // Skip since function is still blocked by previous call
    if (isBlocked) return;

    // Set a blocking timeout
    isBlocked = setTimeout(() => {
      // Unblock function
      isBlocked = 0;
    }, delay);

    // Call the function
    return fn(...args);
  };
}

export function debounce<P extends unknown[], R>(
  fn: (...args: P) => R,
  wait = 1000,
) {
  let timer: NodeJS.Timeout;

  return (...args: P): Promise<R> => {
    // abort previous invocation
    clearTimeout(timer);

    // Return value as promise
    return new Promise((resolve) => {
      // Schedule execution
      timer = setTimeout(() => {
        // Call the function
        resolve(fn(...args));
      }, wait);
    });
  };
}

export function setItem(
  key: string,
  value: Walker.Property,
  maxAgeInMinutes = 30,
  storage: Utils.Storage.Type = Utils.Storage.Type.Session,
  domain?: string,
) {
  const e = Date.now() + 1000 * 60 * maxAgeInMinutes;
  const item: Utils.Storage.Value = { e, v: String(value) };
  const stringifiedItem = JSON.stringify(item);

  switch (storage) {
    case Utils.Storage.Type.Cookie:
      let cookie = `${key}=${encodeURIComponent(value)}; max-age=${
        maxAgeInMinutes * 60
      }; path=/; SameSite=Lax; secure`;

      if (domain) cookie += '; domain=' + domain;

      document.cookie = cookie;
      break;
    case Utils.Storage.Type.Local:
      w.localStorage.setItem(key, stringifiedItem);
      break;
    case Utils.Storage.Type.Session:
      w.sessionStorage.setItem(key, stringifiedItem);
      break;
  }
}

export function getItem(
  key: string,
  storage: Utils.Storage.Type = Utils.Storage.Type.Session,
): Walker.Property {
  // Helper function for local and session storage to support expiration
  function parseItem(string: string | null): Utils.Storage.Value {
    try {
      return JSON.parse(string || '');
    } catch (err) {
      let e = 1,
        v = '';

      // Remove expiration date
      if (string) {
        e = 0;
        v = string;
      }

      return { e, v };
    }
  }
  let value, item;

  switch (storage) {
    case Utils.Storage.Type.Cookie:
      value = decodeURIComponent(
        document.cookie
          .split('; ')
          .find((row) => row.startsWith(key + '='))
          ?.split('=')[1] || '',
      );
      break;
    case Utils.Storage.Type.Local:
      item = parseItem(w.localStorage.getItem(key));
      break;
    case Utils.Storage.Type.Session:
      item = parseItem(w.sessionStorage.getItem(key));
      break;
  }

  // Check if item is expired
  if (item) {
    value = item.v;

    if (item.e != 0 && item.e < Date.now()) {
      removeItem(key, storage); // Remove item
      value = ''; // Conceal the outdated value
    }
  }

  return castValue(value || '');
}

export function removeItem(
  key: string,
  storage: Utils.Storage.Type = Utils.Storage.Type.Session,
) {
  switch (storage) {
    case Utils.Storage.Type.Cookie:
      setItem(key, '', 0, storage);
      break;
    case Utils.Storage.Type.Local:
      w.localStorage.removeItem(key);
      break;
    case Utils.Storage.Type.Session:
      w.sessionStorage.removeItem(key);
      break;
  }
}<|MERGE_RESOLUTION|>--- conflicted
+++ resolved
@@ -102,21 +102,13 @@
   return {}.hasOwnProperty.call(event, 'callee');
 }
 
-<<<<<<< HEAD
 export function isVisible(element: HTMLElement): boolean {
   // Check for hiding styles
   const style = getComputedStyle(element);
-=======
-// @TODO bugfix when element bigger than viewport
-export function isVisible(elem: HTMLElement): boolean {
-  const style = getComputedStyle(elem);
-
->>>>>>> b040f4c0
   if (style.display === 'none') return false;
   if (style.visibility !== 'visible') return false;
   if (style.opacity && Number(style.opacity) < 0.1) return false;
 
-<<<<<<< HEAD
   // Element positions
   let pointContainer;
   const rect = element.getBoundingClientRect();
@@ -166,28 +158,6 @@
   if (pointContainer) {
     do {
       if (pointContainer === element) return true; // should be visible
-=======
-  const rect = elem.getBoundingClientRect();
-
-  if (elem.offsetWidth + elem.offsetHeight + rect.height + rect.width === 0) {
-    return false;
-  }
-  const elemCenter = {
-    x: rect.left + elem.offsetWidth / 2,
-    y: rect.top + elem.offsetHeight / 2,
-  };
-
-  if (elemCenter.x < 0) return false;
-  if (elemCenter.x > (d.documentElement.clientWidth || w.innerWidth))
-    return false;
-  if (elemCenter.y < 0) return false;
-  if (elemCenter.y > (d.documentElement.clientHeight || w.innerHeight))
-    return false;
-  let pointContainer = d.elementFromPoint(elemCenter.x, elemCenter.y);
-  if (pointContainer) {
-    do {
-      if (pointContainer === elem) return true;
->>>>>>> b040f4c0
     } while ((pointContainer = pointContainer.parentElement));
   }
 
