--- conflicted
+++ resolved
@@ -1,30 +1,6 @@
 import { IElbwalker } from '.';
 
 export namespace WebDestination {
-<<<<<<< HEAD
-  type Functions = Function[];
-  interface Function {
-    init?: () => boolean;
-    push: (event: IElbwalker.Event, mapping?: MappingEvent) => void;
-    config: Config;
-    queue?: Array<IElbwalker.Event>; // Non processed events yet and resettet with each new run
-  }
-
-  interface Config {
-    consent?: IElbwalker.Consent; // Required consent states to init and push events
-    custom?: IElbwalker.AnyObject; // Arbitrary but protected configurations for custom enhancements
-    init?: boolean; // if the destination has been initialized by calling the init method
-    mapping?: Mapping; // a map to handle events individually
-  }
-
-  interface Mapping {
-    [entity: string]: { [action: string]: MappingEvent };
-  }
-
-  interface MappingEvent {
-    consent?: IElbwalker.Consent; // Required consent states for a specific event
-    custom?: IElbwalker.AnyObject; // Arbitrary but protected configurations for custom enhancements
-=======
   interface Function<Custom = unknown, EventCustom = unknown> {
     init?: (config: Config<Custom, EventCustom>) => boolean;
     push: (
@@ -55,6 +31,5 @@
     custom?: EventCustom; // Arbitrary but protected configurations for custom event config
     ignore?: boolean; // Choose to no process an event when set to true
     name?: string; // Use a custom event name
->>>>>>> 8edf09bb
   }
 }