<<<<<<< HEAD
import { IElbwalker } from '.';

=======
>>>>>>> 8edf09bb
export namespace Walker {
  type Events = Event[];
  interface Event {
    entity: string;
    action: string;
    data?: Properties;
    context?: OrderedProperties;
    trigger?: string;
    nested: Walker.Entities;
  }

<<<<<<< HEAD
=======
  type PropertyType = boolean | string | number;
  type Property = PropertyType | Array<PropertyType>;
  interface Properties {
    [key: string]: Property;
  }
  interface OrderedProperties {
    [key: string]: [Property, number];
  }

>>>>>>> 8edf09bb
  type Entities = Array<Entity>;
  interface Entity {
    type: string;
    data: Properties;
    nested: Entities;
    context: OrderedProperties;
  }

  type KeyVal = [string, string];
<<<<<<< HEAD

  type Attributes = Array<string>;

  const enum Trigger {
    Click = 'click',
    Hover = 'hover',
    Load = 'load',
    Pulse = 'pulse',
    Submit = 'submit',
    Visible = 'visible',
    Wait = 'wait',
  }

  interface Filter {
    [name: string]: boolean;
  }

  type Scope = Document | Element;
=======
>>>>>>> 8edf09bb

  type Attributes = Array<string>;

  const enum Trigger {
    Click = 'click',
    Custom = 'custom', // @TODO string
    Hover = 'hover',
    Load = 'load',
    Pulse = 'pulse',
    Scroll = 'scroll',
    Submit = 'submit',
    Visible = 'visible',
    Wait = 'wait',
  }

  interface Filter {
    [name: string]: boolean;
  }

  interface TriggersActionGroups {
    [trigger: string]: TriggerActions;
  }

  type TriggerActions = Array<TriggerAction>;

  interface TriggerAction {
    trigger: string;
    triggerParams?: string;
    action: string;
    actionParams?: string;
  }

<<<<<<< HEAD
  interface TriggersActions {
    [trigger: string]: TriggerActions;
  }

  type TriggerActions = Array<TriggerAction>;

  interface TriggerAction {
    trigger: string;
    triggerParams?: string;
    action: string;
    actionParams?: string;
  }
=======
  type ScrollElements = Array<[HTMLElement, number]>;
>>>>>>> 8edf09bb
}<|MERGE_RESOLUTION|>--- conflicted
+++ resolved
@@ -1,8 +1,3 @@
-<<<<<<< HEAD
-import { IElbwalker } from '.';
-
-=======
->>>>>>> 8edf09bb
 export namespace Walker {
   type Events = Event[];
   interface Event {
@@ -14,8 +9,6 @@
     nested: Walker.Entities;
   }
 
-<<<<<<< HEAD
-=======
   type PropertyType = boolean | string | number;
   type Property = PropertyType | Array<PropertyType>;
   interface Properties {
@@ -25,7 +18,6 @@
     [key: string]: [Property, number];
   }
 
->>>>>>> 8edf09bb
   type Entities = Array<Entity>;
   interface Entity {
     type: string;
@@ -35,27 +27,6 @@
   }
 
   type KeyVal = [string, string];
-<<<<<<< HEAD
-
-  type Attributes = Array<string>;
-
-  const enum Trigger {
-    Click = 'click',
-    Hover = 'hover',
-    Load = 'load',
-    Pulse = 'pulse',
-    Submit = 'submit',
-    Visible = 'visible',
-    Wait = 'wait',
-  }
-
-  interface Filter {
-    [name: string]: boolean;
-  }
-
-  type Scope = Document | Element;
-=======
->>>>>>> 8edf09bb
 
   type Attributes = Array<string>;
 
@@ -88,20 +59,5 @@
     actionParams?: string;
   }
 
-<<<<<<< HEAD
-  interface TriggersActions {
-    [trigger: string]: TriggerActions;
-  }
-
-  type TriggerActions = Array<TriggerAction>;
-
-  interface TriggerAction {
-    trigger: string;
-    triggerParams?: string;
-    action: string;
-    actionParams?: string;
-  }
-=======
   type ScrollElements = Array<[HTMLElement, number]>;
->>>>>>> 8edf09bb
 }