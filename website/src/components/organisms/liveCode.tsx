--- conflicted
+++ resolved
@@ -1,14 +1,9 @@
 import type { WalkerOS } from '@elbwalker/types';
 import { useEffect, useState, useRef, memo } from 'react';
 import { debounce, isString, tryCatchAsync } from '@elbwalker/utils';
-<<<<<<< HEAD
-import CodeBox, { formatValue } from '@site/src/components/molecules/codeBox';
-import FullScreenMode from '@site/src/components/organisms/fullScreenMode';
-=======
 import CodeBox, { formatValue } from '../molecules/codeBox';
 import FullScreenOverlay from '../molecules/codeBoxOverlay';
 import FullScreenButton from '../molecules/fullScreenButton';
->>>>>>> 111c063b
 
 export interface LiveCodeProps {
   input: unknown;
@@ -61,6 +56,7 @@
     const [output, setOutput] = useState([
       isString(initOutput) ? initOutput : formatValue(initOutput),
     ]);
+    const [isFullScreen, setIsFullScreen] = useState(false);
 
     const log = useRef((...args: unknown[]) => {
       const params = args
@@ -94,12 +90,14 @@
       updateRight(input, config, options);
     }, [input, config, options]);
 
-    const boxClassNames = `flex-1 resize flex flex-col max-h-96 xl:max-h-full ${className}`;
+    const boxClassNames = `flex-1 resize flex flex-col ${isFullScreen ? 'max-h-[calc(100vh-12rem)]' : 'max-h-96 xl:max-h-full'} ${className}`;
 
-    const renderCodeBoxes = () => (
+    const renderCodeBoxes = (isFullScreenMode = false) => (
       <div
-        className="flex flex-col xl:flex-row gap-2 scroll"
-        style={height ? { height: `${height}` } : undefined}
+        className={`flex flex-col xl:flex-row gap-2 scroll ${
+          isFullScreenMode ? 'h-full' : ''
+        }`}
+        style={height && { height: isFullScreenMode ? undefined : `${height}` }}
       >
         <CodeBox
           label={labelInput}
@@ -107,7 +105,7 @@
           value={input}
           onChange={setInput}
           className={boxClassNames}
-          smallText={smallText}
+          smallText={isFullScreenMode ? false : smallText}
         />
 
         {config && (
@@ -117,7 +115,7 @@
             value={config}
             onChange={setConfig}
             className={boxClassNames}
-            smallText={smallText}
+            smallText={isFullScreenMode ? false : smallText}
           />
         )}
 
@@ -125,15 +123,26 @@
           label={labelOutput}
           value={output[0] || emptyText}
           className={boxClassNames}
-          smallText={smallText}
+          smallText={isFullScreenMode ? false : smallText}
         />
       </div>
     );
 
     return (
-      <FullScreenMode className="live-code mb-4">
-        {renderCodeBoxes()}
-      </FullScreenMode>
+      <div className="live-code mb-4">
+        <div className="flex flex-col gap-2">
+          <div className="flex justify-end">
+            <FullScreenButton onClick={() => setIsFullScreen(true)} />
+          </div>
+          {renderCodeBoxes()}
+        </div>
+        <FullScreenOverlay
+          isOpen={isFullScreen}
+          onClose={() => setIsFullScreen(false)}
+        >
+          {renderCodeBoxes(true)}
+        </FullScreenOverlay>
+      </div>
     );
   },
 );
